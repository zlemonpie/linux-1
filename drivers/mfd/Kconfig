#
# Multifunction miscellaneous devices
#

if HAS_IOMEM
menu "Multifunction device drivers"

config MFD_CORE
	tristate
	select IRQ_DOMAIN
	default n

config MFD_CS5535
	tristate "AMD CS5535 and CS5536 southbridge core functions"
	select MFD_CORE
	depends on PCI && X86
	---help---
	  This is the core driver for CS5535/CS5536 MFD functions.  This is
          necessary for using the board's GPIO and MFGPT functionality.

config MFD_AS3711
	bool "AMS AS3711"
	select MFD_CORE
	select REGMAP_I2C
	select REGMAP_IRQ
	depends on I2C=y && GENERIC_HARDIRQS
	help
	  Support for the AS3711 PMIC from AMS

config PMIC_ADP5520
	bool "Analog Devices ADP5520/01 MFD PMIC Core Support"
	depends on I2C=y
	help
	  Say yes here to add support for Analog Devices AD5520 and ADP5501,
	  Multifunction Power Management IC. This includes
	  the I2C driver and the core APIs _only_, you have to select
	  individual components like LCD backlight, LEDs, GPIOs and Kepad
	  under the corresponding menus.

config MFD_AAT2870_CORE
	bool "AnalogicTech AAT2870"
	select MFD_CORE
	depends on I2C=y && GPIOLIB && GENERIC_HARDIRQS
	help
	  If you say yes here you get support for the AAT2870.
	  This driver provides common support for accessing the device,
	  additional drivers must be enabled in order to use the
	  functionality of the device.

config MFD_CROS_EC
	tristate "ChromeOS Embedded Controller"
	select MFD_CORE
	help
	  If you say Y here you get support for the ChromeOS Embedded
	  Controller (EC) providing keyboard, battery and power services.
	  You also ned to enable the driver for the bus you are using. The
	  protocol for talking to the EC is defined by the bus driver.

config MFD_CROS_EC_I2C
	tristate "ChromeOS Embedded Controller (I2C)"
	depends on MFD_CROS_EC && I2C

	help
	  If you say Y here, you get support for talking to the ChromeOS
	  EC through an I2C bus. This uses a simple byte-level protocol with
	  a checksum. Failing accesses will be retried three times to
	  improve reliability.

config MFD_CROS_EC_SPI
	tristate "ChromeOS Embedded Controller (SPI)"
	depends on MFD_CROS_EC && SPI

	---help---
	  If you say Y here, you get support for talking to the ChromeOS EC
	  through a SPI bus, using a byte-level protocol. Since the EC's
	  response time cannot be guaranteed, we support ignoring
	  'pre-amble' bytes before the response actually starts.

config MFD_ASIC3
	bool "Compaq ASIC3"
	depends on GENERIC_HARDIRQS && GPIOLIB && ARM
	select MFD_CORE
	 ---help---
	  This driver supports the ASIC3 multifunction chip found on many
	  PDAs (mainly iPAQ and HTC based ones)

config PMIC_DA903X
	bool "Dialog Semiconductor DA9030/DA9034 PMIC Support"
	depends on I2C=y
	help
	  Say yes here to support for Dialog Semiconductor DA9030 (a.k.a
	  ARAVA) and DA9034 (a.k.a MICCO), these are Power Management IC
	  usually found on PXA processors-based platforms. This includes
	  the I2C driver and the core APIs _only_, you have to select
	  individual components like LCD backlight, voltage regulators,
	  LEDs and battery-charger under the corresponding menus.

config PMIC_DA9052
	bool
	select MFD_CORE

config MFD_DA9052_SPI
	bool "Dialog Semiconductor DA9052/53 PMIC variants with SPI"
	select REGMAP_SPI
	select REGMAP_IRQ
	select PMIC_DA9052
	depends on SPI_MASTER=y && GENERIC_HARDIRQS
	help
	  Support for the Dialog Semiconductor DA9052 PMIC
	  when controlled using SPI. This driver provides common support
	  for accessing the device, additional drivers must be enabled in
	  order to use the functionality of the device.

config MFD_DA9052_I2C
	bool "Dialog Semiconductor DA9052/53 PMIC variants with I2C"
	select REGMAP_I2C
	select REGMAP_IRQ
	select PMIC_DA9052
	depends on I2C=y && GENERIC_HARDIRQS
	help
	  Support for the Dialog Semiconductor DA9052 PMIC
	  when controlled using I2C. This driver provides common support
	  for accessing the device, additional drivers must be enabled in
	  order to use the functionality of the device.

config MFD_DA9055
	bool "Dialog Semiconductor DA9055 PMIC Support"
	select REGMAP_I2C
	select REGMAP_IRQ
	select MFD_CORE
	depends on I2C=y && GENERIC_HARDIRQS
	help
	  Say yes here for support of Dialog Semiconductor DA9055. This is
	  a Power Management IC. This driver provides common support for
	  accessing the device as well as the I2C interface to the chip itself.
	  Additional drivers must be enabled in order to use the functionality
	  of the device.

	  This driver can be built as a module. If built as a module it will be
	  called "da9055"

config MFD_MC13783
	tristate

config MFD_MC13XXX
	tristate
	depends on (SPI_MASTER || I2C) && GENERIC_HARDIRQS
	select MFD_CORE
	select MFD_MC13783
	help
	  Enable support for the Freescale MC13783 and MC13892 PMICs.
	  This driver provides common support for accessing the device,
	  additional drivers must be enabled in order to use the
	  functionality of the device.

config MFD_MC13XXX_SPI
	tristate "Freescale MC13783 and MC13892 SPI interface"
	depends on SPI_MASTER && GENERIC_HARDIRQS
	select REGMAP_SPI
	select MFD_MC13XXX
	help
	  Select this if your MC13xxx is connected via an SPI bus.

config MFD_MC13XXX_I2C
	tristate "Freescale MC13892 I2C interface"
	depends on I2C && GENERIC_HARDIRQS
	select REGMAP_I2C
	select MFD_MC13XXX
	help
	  Select this if your MC13xxx is connected via an I2C bus.

config HTC_EGPIO
	bool "HTC EGPIO support"
	depends on GENERIC_HARDIRQS && GPIOLIB && ARM
	help
	    This driver supports the CPLD egpio chip present on
	    several HTC phones.  It provides basic support for input
	    pins, output pins, and irqs.

config HTC_PASIC3
	tristate "HTC PASIC3 LED/DS1WM chip support"
	select MFD_CORE
	depends on GENERIC_HARDIRQS
	help
	  This core driver provides register access for the LED/DS1WM
	  chips labeled "AIC2" and "AIC3", found on HTC Blueangel and
	  HTC Magician devices, respectively. Actual functionality is
	  handled by the leds-pasic3 and ds1wm drivers.

config HTC_I2CPLD
	bool "HTC I2C PLD chip support"
	depends on I2C=y && GPIOLIB
	help
	  If you say yes here you get support for the supposed CPLD
	  found on omap850 HTC devices like the HTC Wizard and HTC Herald.
	  This device provides input and output GPIOs through an I2C
	  interface to one or more sub-chips.

config LPC_ICH
	tristate "Intel ICH LPC"
	depends on PCI && GENERIC_HARDIRQS
	select MFD_CORE
	help
	  The LPC bridge function of the Intel ICH provides support for
	  many functional units. This driver provides needed support for
	  other drivers to control these functions, currently GPIO and
	  watchdog.

config LPC_SCH
	tristate "Intel SCH LPC"
	depends on PCI && GENERIC_HARDIRQS
	select MFD_CORE
	help
	  LPC bridge function of the Intel SCH provides support for
	  System Management Bus and General Purpose I/O.

config MFD_INTEL_MSIC
	bool "Intel MSIC"
	depends on INTEL_SCU_IPC
	select MFD_CORE
	help
	  Select this option to enable access to Intel MSIC (Avatele
	  Passage) chip. This chip embeds audio, battery, GPIO, etc.
	  devices used in Intel Medfield platforms.

config MFD_JANZ_CMODIO
	tristate "Janz CMOD-IO PCI MODULbus Carrier Board"
	select MFD_CORE
	depends on PCI && GENERIC_HARDIRQS
	help
	  This is the core driver for the Janz CMOD-IO PCI MODULbus
	  carrier board. This device is a PCI to MODULbus bridge which may
	  host many different types of MODULbus daughterboards, including
	  CAN and GPIO controllers.

config MFD_JZ4740_ADC
	bool "Janz JZ4740 ADC core"
	select MFD_CORE
	select GENERIC_IRQ_CHIP
	depends on MACH_JZ4740
	help
	  Say yes here if you want support for the ADC unit in the JZ4740 SoC.
	  This driver is necessary for jz4740-battery and jz4740-hwmon driver.

config MFD_88PM800
	tristate "Marvell 88PM800"
	depends on I2C=y && GENERIC_HARDIRQS
	select REGMAP_I2C
	select REGMAP_IRQ
	select MFD_CORE
	help
	  This supports for Marvell 88PM800 Power Management IC.
	  This includes the I2C driver and the core APIs _only_, you have to
	  select individual components like voltage regulators, RTC and
	  battery-charger under the corresponding menus.

config MFD_88PM805
	tristate "Marvell 88PM805"
	depends on I2C=y && GENERIC_HARDIRQS
	select REGMAP_I2C
	select REGMAP_IRQ
	select MFD_CORE
	help
	  This supports for Marvell 88PM805 Power Management IC. This includes
	  the I2C driver and the core APIs _only_, you have to select individual
	  components like codec device, headset/Mic device under the
	  corresponding menus.

config MFD_88PM860X
	bool "Marvell 88PM8606/88PM8607"
	depends on I2C=y && GENERIC_HARDIRQS
	select REGMAP_I2C
	select MFD_CORE
	help
	  This supports for Marvell 88PM8606/88PM8607 Power Management IC.
	  This includes the I2C driver and the core APIs _only_, you have to
	  select individual components like voltage regulators, RTC and
	  battery-charger under the corresponding menus.

config MFD_MAX77686
	bool "Maxim Semiconductor MAX77686 PMIC Support"
	depends on I2C=y && GENERIC_HARDIRQS
	select MFD_CORE
	select REGMAP_I2C
	select IRQ_DOMAIN
	help
	  Say yes here to support for Maxim Semiconductor MAX77686.
	  This is a Power Management IC with RTC on chip.
	  This driver provides common support for accessing the device;
	  additional drivers must be enabled in order to use the functionality
	  of the device.

config MFD_MAX77693
	bool "Maxim Semiconductor MAX77693 PMIC Support"
	depends on I2C=y && GENERIC_HARDIRQS
	select MFD_CORE
	select REGMAP_I2C
	help
	  Say yes here to support for Maxim Semiconductor MAX77693.
	  This is a companion Power Management IC with Flash, Haptic, Charger,
	  and MUIC(Micro USB Interface Controller) controls on chip.
	  This driver provides common support for accessing the device;
	  additional drivers must be enabled in order to use the functionality
	  of the device.

config MFD_MAX8907
	tristate "Maxim Semiconductor MAX8907 PMIC Support"
	select MFD_CORE
	depends on I2C=y && GENERIC_HARDIRQS
	select REGMAP_I2C
	select REGMAP_IRQ
	help
	  Say yes here to support for Maxim Semiconductor MAX8907. This is
	  a Power Management IC. This driver provides common support for
	  accessing the device; additional drivers must be enabled in order
	  to use the functionality of the device.

config MFD_MAX8925
	bool "Maxim Semiconductor MAX8925 PMIC Support"
	depends on I2C=y && GENERIC_HARDIRQS
	select MFD_CORE
	help
	  Say yes here to support for Maxim Semiconductor MAX8925. This is
	  a Power Management IC. This driver provides common support for
	  accessing the device, additional drivers must be enabled in order
	  to use the functionality of the device.

config MFD_MAX8997
	bool "Maxim Semiconductor MAX8997/8966 PMIC Support"
	depends on I2C=y && GENERIC_HARDIRQS
	select MFD_CORE
	select IRQ_DOMAIN
	help
	  Say yes here to support for Maxim Semiconductor MAX8997/8966.
	  This is a Power Management IC with RTC, Flash, Fuel Gauge, Haptic,
	  MUIC controls on chip.
	  This driver provides common support for accessing the device;
	  additional drivers must be enabled in order to use the functionality
	  of the device.

config MFD_MAX8998
	bool "Maxim Semiconductor MAX8998/National LP3974 PMIC Support"
	depends on I2C=y && GENERIC_HARDIRQS
	select MFD_CORE
	help
	  Say yes here to support for Maxim Semiconductor MAX8998 and
	  National Semiconductor LP3974. This is a Power Management IC.
	  This driver provides common support for accessing the device,
	  additional drivers must be enabled in order to use the functionality
	  of the device.

config EZX_PCAP
	bool "Motorola EZXPCAP Support"
	depends on GENERIC_HARDIRQS && SPI_MASTER
	help
	  This enables the PCAP ASIC present on EZX Phones. This is
	  needed for MMC, TouchScreen, Sound, USB, etc..

config MFD_VIPERBOARD
        tristate "Nano River Technologies Viperboard"
	select MFD_CORE
	depends on USB && GENERIC_HARDIRQS
	default n
	help
	  Say yes here if you want support for Nano River Technologies
	  Viperboard.
	  There are mfd cell drivers available for i2c master, adc and
	  both gpios found on the board. The spi part does not yet
	  have a driver.
	  You need to select the mfd cell drivers separately.
	  The drivers do not support all features the board exposes.

config MFD_RETU
	tristate "Nokia Retu and Tahvo multi-function device"
	select MFD_CORE
	depends on I2C && GENERIC_HARDIRQS
	select REGMAP_IRQ
	help
	  Retu and Tahvo are a multi-function devices found on Nokia
	  Internet Tablets (770, N800 and N810).

config MFD_PCF50633
	tristate "NXP PCF50633"
	depends on I2C
	select REGMAP_I2C
	help
	  Say yes here if you have NXP PCF50633 chip on your board.
	  This core driver provides register access and IRQ handling
	  facilities, and registers devices for the various functions
	  so that function-specific drivers can bind to them.

config PCF50633_ADC
	tristate "NXP PCF50633 ADC"
	depends on MFD_PCF50633
	help
	 Say yes here if you want to include support for ADC in the
	 NXP PCF50633 chip.

config PCF50633_GPIO
	tristate "NXP PCF50633 GPIO"
	depends on MFD_PCF50633
	help
	 Say yes here if you want to include support GPIO for pins on
	 the PCF50633 chip.

config UCB1400_CORE
	tristate "Philips UCB1400 Core driver"
	depends on AC97_BUS
	depends on GPIOLIB
	help
	  This enables support for the Philips UCB1400 core functions.
	  The UCB1400 is an AC97 audio codec.

	  To compile this driver as a module, choose M here: the
	  module will be called ucb1400_core.

config MFD_PM8XXX
	tristate

config MFD_PM8921_CORE
	tristate "Qualcomm PM8921 PMIC chip"
	depends on MSM_SSBI
	select MFD_CORE
	select MFD_PM8XXX
	help
	  If you say yes to this option, support will be included for the
	  built-in PM8921 PMIC chip.

	  This is required if your board has a PM8921 and uses its features,
	  such as: MPPs, GPIOs, regulators, interrupts, and PWM.

	  Say M here if you want to include support for PM8921 chip as a module.
	  This will build a module called "pm8921-core".

config MFD_PM8XXX_IRQ
	bool "Qualcomm PM8xxx IRQ features"
	depends on MFD_PM8XXX
	default y if MFD_PM8XXX
	help
	  This is the IRQ driver for Qualcomm PM 8xxx PMIC chips.

	  This is required to use certain other PM 8xxx features, such as GPIO
	  and MPP.

config MFD_RDC321X
	tristate "RDC R-321x southbridge"
	select MFD_CORE
	depends on PCI && GENERIC_HARDIRQS
	help
	  Say yes here if you want to have support for the RDC R-321x SoC
	  southbridge which provides access to GPIOs and Watchdog using the
	  southbridge PCI device configuration space.

config MFD_RTSX_PCI
	tristate "Realtek PCI-E card reader"
	depends on PCI && GENERIC_HARDIRQS
	select MFD_CORE
	help
	  This supports for Realtek PCI-Express card reader including rts5209,
	  rts5229, rtl8411, etc. Realtek card reader supports access to many
	  types of memory cards, such as Memory Stick, Memory Stick Pro,
	  Secure Digital and MultiMediaCard.

config MFD_RC5T583
	bool "Ricoh RC5T583 Power Management system device"
	depends on I2C=y && GENERIC_HARDIRQS
	select MFD_CORE
	select REGMAP_I2C
	help
	  Select this option to get support for the RICOH583 Power
	  Management system device.
	  This driver provides common support for accessing the device
	  through i2c interface. The device supports multiple sub-devices
	  like GPIO, interrupts, RTC, LDO and DCDC regulators, onkey.
	  Additional drivers must be enabled in order to use the
	  different functionality of the device.

config MFD_SEC_CORE
	bool "SAMSUNG Electronics PMIC Series Support"
	depends on I2C=y && GENERIC_HARDIRQS
	select MFD_CORE
	select REGMAP_I2C
	select REGMAP_IRQ
	help
	 Support for the Samsung Electronics MFD series.
	 This driver provides common support for accessing the device,
	 additional drivers must be enabled in order to use the functionality
	 of the device

config MFD_SI476X_CORE
	tristate "Silicon Laboratories 4761/64/68 AM/FM radio."
	depends on I2C
	select MFD_CORE
	select REGMAP_I2C
	help
	  This is the core driver for the SI476x series of AM/FM
	  radio. This MFD driver connects the radio-si476x V4L2 module
	  and the si476x audio codec.

	  To compile this driver as a module, choose M here: the
	  module will be called si476x-core.

config MFD_SM501
	tristate "Silicon Motion SM501"
	 ---help---
	  This is the core driver for the Silicon Motion SM501 multimedia
	  companion chip. This device is a multifunction device which may
	  provide numerous interfaces including USB host controller, USB gadget,
	  asynchronous serial ports, audio functions, and a dual display video
	  interface. The device may be connected by PCI or local bus with
	  varying functions enabled.

config MFD_SM501_GPIO
	bool "Export GPIO via GPIO layer"
	depends on MFD_SM501 && GPIOLIB
	 ---help---
	 This option uses the gpio library layer to export the 64 GPIO
	 lines on the SM501. The platform data is used to supply the
	 base number for the first GPIO line to register.

config MFD_SMSC
       bool "SMSC ECE1099 series chips"
       depends on I2C=y && GENERIC_HARDIRQS
       select MFD_CORE
       select REGMAP_I2C
       help
        If you say yes here you get support for the
        ece1099 chips from SMSC.

        To compile this driver as a module, choose M here: the
        module will be called smsc.

config ABX500_CORE
	bool "ST-Ericsson ABX500 Mixed Signal Circuit register functions"
	default y if ARCH_U300 || ARCH_U8500
	help
	  Say yes here if you have the ABX500 Mixed Signal IC family
	  chips. This core driver expose register access functions.
	  Functionality specific drivers using these functions can
	  remain unchanged when IC changes. Binding of the functions to
	  actual register access is done by the IC core driver.

config AB3100_CORE
	bool "ST-Ericsson AB3100 Mixed Signal Circuit core functions"
	depends on I2C=y && ABX500_CORE && GENERIC_HARDIRQS
	select MFD_CORE
	default y if ARCH_U300
	help
	  Select this to enable the AB3100 Mixed Signal IC core
	  functionality. This connects to a AB3100 on the I2C bus
	  and expose a number of symbols needed for dependent devices
	  to read and write registers and subscribe to events from
	  this multi-functional IC. This is needed to use other features
	  of the AB3100 such as battery-backed RTC, charging control,
	  LEDs, vibrator, system power and temperature, power management
	  and ALSA sound.

config AB3100_OTP
	tristate "ST-Ericsson AB3100 OTP functions"
	depends on AB3100_CORE
	default y if AB3100_CORE
	help
	  Select this to enable the AB3100 Mixed Signal IC OTP (one-time
	  programmable memory) support. This exposes a sysfs file to read
	  out OTP values.

config AB8500_CORE
	bool "ST-Ericsson AB8500 Mixed Signal Power Management chip"
	depends on GENERIC_HARDIRQS && ABX500_CORE && MFD_DB8500_PRCMU
	select POWER_SUPPLY
	select MFD_CORE
	select IRQ_DOMAIN
	help
	  Select this option to enable access to AB8500 power management
	  chip. This connects to U8500 either on the SSP/SPI bus (deprecated
	  since hardware version v1.0) or the I2C bus via PRCMU. It also adds
	  the irq_chip parts for handling the Mixed Signal chip events.
	  This chip embeds various other multimedia funtionalities as well.

config AB8500_DEBUG
       bool "Enable debug info via debugfs"
       depends on AB8500_CORE && DEBUG_FS
       default y if DEBUG_FS
       help
         Select this option if you want debug information using the debug
         filesystem, debugfs.

config AB8500_GPADC
	bool "ST-Ericsson AB8500 GPADC driver"
	depends on AB8500_CORE && REGULATOR_AB8500
	default y
	help
	  AB8500 GPADC driver used to convert Acc and battery/ac/usb voltage

config MFD_DB8500_PRCMU
	bool "ST-Ericsson DB8500 Power Reset Control Management Unit"
	depends on UX500_SOC_DB8500
	select MFD_CORE
	help
	  Select this option to enable support for the DB8500 Power Reset
	  and Control Management Unit. This is basically an autonomous
	  system controller running an XP70 microprocessor, which is accessed
	  through a register map.

config MFD_STMPE
	bool "STMicroelectronics STMPE"
	depends on (I2C=y || SPI_MASTER=y) && GENERIC_HARDIRQS
	select MFD_CORE
	help
	  Support for the STMPE family of I/O Expanders from
	  STMicroelectronics.

	  Currently supported devices are:

		STMPE811: GPIO, Touchscreen
		STMPE1601: GPIO, Keypad
		STMPE1801: GPIO, Keypad
		STMPE2401: GPIO, Keypad
		STMPE2403: GPIO, Keypad

	  This driver provides common support for accessing the device,
	  additional drivers must be enabled in order to use the functionality
	  of the device.  Currently available sub drivers are:

		GPIO: stmpe-gpio
		Keypad: stmpe-keypad
		Touchscreen: stmpe-ts

menu "STMicroelectronics STMPE Interface Drivers"
depends on MFD_STMPE

config STMPE_I2C
	bool "STMicroelectronics STMPE I2C Inteface"
	depends on I2C=y
	default y
	help
	  This is used to enable I2C interface of STMPE

config STMPE_SPI
	bool "STMicroelectronics STMPE SPI Inteface"
	depends on SPI_MASTER
	help
	  This is used to enable SPI interface of STMPE
endmenu

config MFD_STA2X11
	bool "STMicroelectronics STA2X11"
	depends on STA2X11 && GENERIC_HARDIRQS
	select MFD_CORE
	select REGMAP_MMIO

config MFD_SYSCON
	bool "System Controller Register R/W Based on Regmap"
	select REGMAP_MMIO
	help
	  Select this option to enable accessing system control registers
	  via regmap.

config MFD_DAVINCI_VOICECODEC
	tristate
	select MFD_CORE

config MFD_TI_AM335X_TSCADC
	tristate "TI ADC / Touch Screen chip support"
	select MFD_CORE
	select REGMAP
	select REGMAP_MMIO
	depends on GENERIC_HARDIRQS
	help
	  If you say yes here you get support for Texas Instruments series
	  of Touch Screen /ADC chips.
	  To compile this driver as a module, choose M here: the
	  module will be called ti_am335x_tscadc.

config MFD_DM355EVM_MSP
	bool "TI DaVinci DM355 EVM microcontroller"
	depends on I2C=y && MACH_DAVINCI_DM355_EVM
	help
	  This driver supports the MSP430 microcontroller used on these
	  boards.  MSP430 firmware manages resets and power sequencing,
	  inputs from buttons and the IR remote, LEDs, an RTC, and more.

config MFD_LP8788
	bool "TI LP8788 Power Management Unit Driver"
	depends on I2C=y && GENERIC_HARDIRQS
	select MFD_CORE
	select REGMAP_I2C
	select IRQ_DOMAIN
	help
	  TI LP8788 PMU supports regulators, battery charger, RTC,
	  ADC, backlight driver and current sinks.

config MFD_OMAP_USB_HOST
	bool "TI OMAP USBHS core and TLL driver"
	depends on USB_EHCI_HCD_OMAP || USB_OHCI_HCD_OMAP3
	default y
	help
	  This is the core driver for the OAMP EHCI and OHCI drivers.
	  This MFD driver does the required setup functionalities for
	  OMAP USB Host drivers.

config MFD_PALMAS
	bool "TI Palmas series chips"
	select MFD_CORE
	select REGMAP_I2C
	select REGMAP_IRQ
	depends on I2C=y && GENERIC_HARDIRQS
	help
	  If you say yes here you get support for the Palmas
	  series of PMIC chips from Texas Instruments.

config MFD_TI_SSP
	tristate "TI Sequencer Serial Port support"
	depends on ARCH_DAVINCI_TNETV107X && GENERIC_HARDIRQS
	select MFD_CORE
	---help---
	  Say Y here if you want support for the Sequencer Serial Port
	  in a Texas Instruments TNETV107X SoC.

	  To compile this driver as a module, choose M here: the
	  module will be called ti-ssp.

config TPS6105X
	tristate "TI TPS61050/61052 Boost Converters"
	depends on I2C
	select REGULATOR
	select MFD_CORE
	select REGULATOR_FIXED_VOLTAGE
	depends on GENERIC_HARDIRQS
	help
	  This option enables a driver for the TP61050/TPS61052
	  high-power "white LED driver". This boost converter is
	  sometimes used for other things than white LEDs, and
	  also contains a GPIO pin.

config TPS65010
	tristate "TI TPS6501x Power Management chips"
	depends on I2C && GPIOLIB
	default y if MACH_OMAP_H2 || MACH_OMAP_H3 || MACH_OMAP_OSK
	help
	  If you say yes here you get support for the TPS6501x series of
	  Power Management chips.  These include voltage regulators,
	  lithium ion/polymer battery charging, and other features that
	  are often used in portable devices like cell phones and cameras.

	  This driver can also be built as a module.  If so, the module
	  will be called tps65010.

config TPS6507X
	tristate "TI TPS6507x Power Management / Touch Screen chips"
	select MFD_CORE
	depends on I2C && GENERIC_HARDIRQS
	help
	  If you say yes here you get support for the TPS6507x series of
	  Power Management / Touch Screen chips.  These include voltage
	  regulators, lithium ion/polymer battery charging, touch screen
	  and other features that are often used in portable devices.
	  This driver can also be built as a module.  If so, the module
	  will be called tps6507x.

config TPS65911_COMPARATOR
	tristate

config MFD_TPS65090
	bool "TI TPS65090 Power Management chips"
	depends on I2C=y && GENERIC_HARDIRQS
	select MFD_CORE
	select REGMAP_I2C
	select REGMAP_IRQ
	help
	  If you say yes here you get support for the TPS65090 series of
	  Power Management chips.
	  This driver provides common support for accessing the device,
	  additional drivers must be enabled in order to use the
	  functionality of the device.

config MFD_TPS65217
	tristate "TI TPS65217 Power Management / White LED chips"
	depends on I2C && GENERIC_HARDIRQS
	select MFD_CORE
	select REGMAP_I2C
	help
	  If you say yes here you get support for the TPS65217 series of
	  Power Management / White LED chips.
	  These include voltage regulators, lithium ion/polymer battery
	  charger, wled and other features that are often used in portable
	  devices.

	  This driver can also be built as a module.  If so, the module
	  will be called tps65217.

config MFD_TPS6586X
	bool "TI TPS6586x Power Management chips"
	depends on I2C=y && GENERIC_HARDIRQS
	select MFD_CORE
	select REGMAP_I2C
	help
	  If you say yes here you get support for the TPS6586X series of
	  Power Management chips.
	  This driver provides common support for accessing the device,
	  additional drivers must be enabled in order to use the
	  functionality of the device.

	  This driver can also be built as a module.  If so, the module
	  will be called tps6586x.

config MFD_TPS65910
	bool "TI TPS65910 Power Management chip"
	depends on I2C=y && GPIOLIB && GENERIC_HARDIRQS
	select MFD_CORE
	select REGMAP_I2C
	select REGMAP_IRQ
	select IRQ_DOMAIN
	help
	  if you say yes here you get support for the TPS65910 series of
	  Power Management chips.

config MFD_TPS65912
	bool "TI TPS65912 Power Management chip"
	depends on GPIOLIB
	help
	  If you say yes here you get support for the TPS65912 series of
	  PM chips.

config MFD_TPS65912_I2C
	bool "TI TPS65912 Power Management chip with I2C"
	select MFD_CORE
	select MFD_TPS65912
	depends on I2C=y && GPIOLIB && GENERIC_HARDIRQS
	help
	  If you say yes here you get support for the TPS65912 series of
	  PM chips with I2C interface.

config MFD_TPS65912_SPI
	bool "TI TPS65912 Power Management chip with SPI"
	select MFD_CORE
	select MFD_TPS65912
	depends on SPI_MASTER && GPIOLIB && GENERIC_HARDIRQS
	help
	  If you say yes here you get support for the TPS65912 series of
	  PM chips with SPI interface.

config MFD_TPS80031
	bool "TI TPS80031/TPS80032 Power Management chips"
	depends on I2C=y && GENERIC_HARDIRQS
	select MFD_CORE
	select REGMAP_I2C
	select REGMAP_IRQ
	help
	  If you say yes here you get support for the Texas Instruments
	  TPS80031/ TPS80032 Fully Integrated Power Management with Power
	  Path and Battery Charger. The device provides five configurable
	  step-down converters, 11 general purpose LDOs, USB OTG Module,
	  ADC, RTC, 2 PWM, System Voltage Regulator/Battery Charger with
	  Power Path from USB, 32K clock generator.

config TWL4030_CORE
	bool "TI TWL4030/TWL5030/TWL6030/TPS659x0 Support"
	depends on I2C=y && GENERIC_HARDIRQS
	select IRQ_DOMAIN
	select REGMAP_I2C
	help
	  Say yes here if you have TWL4030 / TWL6030 family chip on your board.
	  This core driver provides register access and IRQ handling
	  facilities, and registers devices for the various functions
	  so that function-specific drivers can bind to them.

	  These multi-function chips are found on many OMAP2 and OMAP3
	  boards, providing power management, RTC, GPIO, keypad, a
	  high speed USB OTG transceiver, an audio codec (on most
	  versions) and many other features.

config TWL4030_MADC
	tristate "TI TWL4030 MADC"
	depends on TWL4030_CORE
	help
	This driver provides support for triton TWL4030-MADC. The
	driver supports both RT and SW conversion methods.

	This driver can be built as a module. If so it will be
	named twl4030-madc

config TWL4030_POWER
	bool "TI TWL4030 power resources"
	depends on TWL4030_CORE && ARM
	help
	  Say yes here if you want to use the power resources on the
	  TWL4030 family chips.  Most of these resources are regulators,
	  which have a separate driver; some are control signals, such
	  as clock request handshaking.

	  This driver uses board-specific data to initialize the resources
	  and load scripts controlling which resources are switched off/on
	  or reset when a sleep, wakeup or warm reset event occurs.

config MFD_TWL4030_AUDIO
	bool "TI TWL4030 Audio"
	depends on TWL4030_CORE && GENERIC_HARDIRQS
	select MFD_CORE
	default n

config TWL6040_CORE
	bool "TI TWL6040 audio codec"
	depends on I2C=y && GENERIC_HARDIRQS
	select MFD_CORE
	select REGMAP_I2C
	select REGMAP_IRQ
	default n
	help
	  Say yes here if you want support for Texas Instruments TWL6040 audio
	  codec.
	  This driver provides common support for accessing the device,
	  additional drivers must be enabled in order to use the
	  functionality of the device (audio, vibra).

config MENELAUS
	bool "TI TWL92330/Menelaus PM chip"
	depends on I2C=y && ARCH_OMAP2
	help
	  If you say yes here you get support for the Texas Instruments
	  TWL92330/Menelaus Power Management chip. This include voltage
	  regulators, Dual slot memory card transceivers, real-time clock
	  and other features that are often used in portable devices like
	  cell phones and PDAs.

config MFD_WL1273_CORE
	tristate "TI WL1273 FM radio"
	depends on I2C && GENERIC_HARDIRQS
	select MFD_CORE
	default n
	help
	  This is the core driver for the TI WL1273 FM radio. This MFD
	  driver connects the radio-wl1273 V4L2 module and the wl1273
	  audio codec.

config MFD_LM3533
	tristate "TI/National Semiconductor LM3533 Lighting Power chip"
	depends on I2C
	select MFD_CORE
	select REGMAP_I2C
	depends on GENERIC_HARDIRQS
	help
	  Say yes here to enable support for National Semiconductor / TI
	  LM3533 Lighting Power chips.

	  This driver provides common support for accessing the device;
	  additional drivers must be enabled in order to use the LED,
	  backlight or ambient-light-sensor functionality of the device.

config MFD_TIMBERDALE
	tristate "Timberdale FPGA"
	select MFD_CORE
	depends on PCI && GPIOLIB
	---help---
	This is the core driver for the timberdale FPGA. This device is a
	multifunction device which exposes numerous platform devices.

	The timberdale FPGA can be found on the Intel Atom development board
	for in-vehicle infontainment, called Russellville.

config MFD_TC3589X
	bool "Toshiba TC35892 and variants"
	depends on I2C=y && GENERIC_HARDIRQS
	select MFD_CORE
	help
	  Support for the Toshiba TC35892 and variants I/O Expander.

	  This driver provides common support for accessing the device,
	  additional drivers must be enabled in order to use the
	  functionality of the device.

config MFD_TMIO
	bool
	default n

config MFD_T7L66XB
	bool "Toshiba T7L66XB"
	depends on ARM && HAVE_CLK && GENERIC_HARDIRQS
	select MFD_CORE
	select MFD_TMIO
	help
	  Support for Toshiba Mobile IO Controller T7L66XB

config MFD_TC6387XB
	bool "Toshiba TC6387XB"
	depends on ARM && HAVE_CLK
	select MFD_CORE
	select MFD_TMIO
	help
	  Support for Toshiba Mobile IO Controller TC6387XB

config MFD_TC6393XB
	bool "Toshiba TC6393XB"
	depends on ARM && HAVE_CLK
	select GPIOLIB
	select MFD_CORE
	select MFD_TMIO
	help
	  Support for Toshiba Mobile IO Controller TC6393XB

config MFD_VX855
	tristate "VIA VX855/VX875 integrated south bridge"
	depends on PCI && GENERIC_HARDIRQS
	select MFD_CORE
	help
	  Say yes here to enable support for various functions of the
	  VIA VX855/VX875 south bridge. You will need to enable the vx855_spi
	  and/or vx855_gpio drivers for this to do anything useful.

config MFD_ARIZONA
	select REGMAP
	select REGMAP_IRQ
	select MFD_CORE
	bool

<<<<<<< HEAD
config MFD_PM8921_CORE
	tristate "Qualcomm PM8921 PMIC chip"
	depends on SSBI && BROKEN
=======
config MFD_ARIZONA_I2C
	tristate "Wolfson Microelectronics Arizona platform with I2C"
	select MFD_ARIZONA
>>>>>>> 99f4c6b6
	select MFD_CORE
	select REGMAP_I2C
	depends on I2C && GENERIC_HARDIRQS
	help
	  Support for the Wolfson Microelectronics Arizona platform audio SoC
	  core functionality controlled via I2C.

config MFD_ARIZONA_SPI
	tristate "Wolfson Microelectronics Arizona platform with SPI"
	select MFD_ARIZONA
	select MFD_CORE
	select REGMAP_SPI
	depends on SPI_MASTER && GENERIC_HARDIRQS
	help
	  Support for the Wolfson Microelectronics Arizona platform audio SoC
	  core functionality controlled via I2C.

config MFD_WM5102
	bool "Wolfson Microelectronics WM5102"
	depends on MFD_ARIZONA
	help
	  Support for Wolfson Microelectronics WM5102 low power audio SoC

config MFD_WM5110
	bool "Wolfson Microelectronics WM5110"
	depends on MFD_ARIZONA
	help
	  Support for Wolfson Microelectronics WM5110 low power audio SoC

config MFD_WM8400
	bool "Wolfson Microelectronics WM8400"
	select MFD_CORE
	depends on I2C=y && GENERIC_HARDIRQS
	select REGMAP_I2C
	help
	  Support for the Wolfson Microelecronics WM8400 PMIC and audio
	  CODEC.  This driver provides common support for accessing
	  the device, additional drivers must be enabled in order to use
	  the functionality of the device.

config MFD_WM831X
	bool
	depends on GENERIC_HARDIRQS

config MFD_WM831X_I2C
	bool "Wolfson Microelectronics WM831x/2x PMICs with I2C"
	select MFD_CORE
	select MFD_WM831X
	select REGMAP_I2C
	select IRQ_DOMAIN
	depends on I2C=y && GENERIC_HARDIRQS
	help
	  Support for the Wolfson Microelecronics WM831x and WM832x PMICs
	  when controlled using I2C.  This driver provides common support
	  for accessing the device, additional drivers must be enabled in
	  order to use the functionality of the device.

config MFD_WM831X_SPI
	bool "Wolfson Microelectronics WM831x/2x PMICs with SPI"
	select MFD_CORE
	select MFD_WM831X
	select REGMAP_SPI
	select IRQ_DOMAIN
	depends on SPI_MASTER && GENERIC_HARDIRQS
	help
	  Support for the Wolfson Microelecronics WM831x and WM832x PMICs
	  when controlled using SPI.  This driver provides common support
	  for accessing the device, additional drivers must be enabled in
	  order to use the functionality of the device.

config MFD_WM8350
	bool
	depends on GENERIC_HARDIRQS

config MFD_WM8350_I2C
	bool "Wolfson Microelectronics WM8350 with I2C"
	select MFD_WM8350
	depends on I2C=y && GENERIC_HARDIRQS
	help
	  The WM8350 is an integrated audio and power management
	  subsystem with watchdog and RTC functionality for embedded
	  systems.  This option enables core support for the WM8350 with
	  I2C as the control interface.  Additional options must be
	  selected to enable support for the functionality of the chip.

config MFD_WM8994
	bool "Wolfson Microelectronics WM8994"
	select MFD_CORE
	select REGMAP_I2C
	select REGMAP_IRQ
	depends on I2C=y && GENERIC_HARDIRQS
	help
	  The WM8994 is a highly integrated hi-fi CODEC designed for
	  smartphone applicatiosn.  As well as audio functionality it
	  has on board GPIO and regulator functionality which is
	  supported via the relevant subsystems.  This driver provides
	  core support for the WM8994, in order to use the actual
	  functionaltiy of the device other drivers must be enabled.

endmenu
endif

menu "Multimedia Capabilities Port drivers"
	depends on ARCH_SA1100

config MCP
	tristate

# Interface drivers
config MCP_SA11X0
	tristate "Support SA11x0 MCP interface"
	depends on ARCH_SA1100
	select MCP

# Chip drivers
config MCP_UCB1200
	bool "Support for UCB1200 / UCB1300"
	depends on MCP_SA11X0
	select MCP

config MCP_UCB1200_TS
	tristate "Touchscreen interface support"
	depends on MCP_UCB1200 && INPUT

endmenu

config VEXPRESS_CONFIG
	bool
	help
	  Platform configuration infrastructure for the ARM Ltd.
	  Versatile Express.<|MERGE_RESOLUTION|>--- conflicted
+++ resolved
@@ -419,7 +419,7 @@
 
 config MFD_PM8921_CORE
 	tristate "Qualcomm PM8921 PMIC chip"
-	depends on MSM_SSBI
+	depends on SSBI && BROKEN
 	select MFD_CORE
 	select MFD_PM8XXX
 	help
@@ -1013,15 +1013,9 @@
 	select MFD_CORE
 	bool
 
-<<<<<<< HEAD
-config MFD_PM8921_CORE
-	tristate "Qualcomm PM8921 PMIC chip"
-	depends on SSBI && BROKEN
-=======
 config MFD_ARIZONA_I2C
 	tristate "Wolfson Microelectronics Arizona platform with I2C"
 	select MFD_ARIZONA
->>>>>>> 99f4c6b6
 	select MFD_CORE
 	select REGMAP_I2C
 	depends on I2C && GENERIC_HARDIRQS
