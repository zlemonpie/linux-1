--- conflicted
+++ resolved
@@ -728,8 +728,6 @@
 	PLATFORM(INTEL_ICELAKE),
 	.engine_mask =
 		BIT(RCS0) | BIT(BCS0) | BIT(VECS0) | BIT(VCS0) | BIT(VCS2),
-<<<<<<< HEAD
-=======
 };
 
 static const struct intel_device_info intel_elkhartlake_info = {
@@ -738,7 +736,6 @@
 	.is_alpha_support = 1,
 	.engine_mask = BIT(RCS0) | BIT(BCS0) | BIT(VCS0),
 	.ppgtt_size = 36,
->>>>>>> a01b2c6f
 };
 
 #undef GEN
