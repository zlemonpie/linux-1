--- conflicted
+++ resolved
@@ -368,10 +368,6 @@
 	struct drm_i915_private *i915 = to_i915(obj->base.dev);
 	struct i915_vma *vma;
 
-<<<<<<< HEAD
-	GEM_BUG_ON(!i915_gem_object_has_pinned_pages(obj));
-=======
->>>>>>> 04d5ce62
 	if (!atomic_read(&obj->bind_count))
 		return;
 
