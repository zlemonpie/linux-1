--- conflicted
+++ resolved
@@ -1520,11 +1520,7 @@
 	 * so just let controller do 15bit ECC for MLC and 8bit ECC for
 	 * SLC if possible.
 	 * */
-<<<<<<< HEAD
-	if (denali->nand.cellinfo & NAND_CI_CELLTYPE_MSK &&
-=======
 	if (!nand_is_slc(&denali->nand) &&
->>>>>>> d8ec26d7
 			(denali->mtd.oobsize > (denali->bbtskipbytes +
 			ECC_15BITS * (denali->mtd.writesize /
 			ECC_SECTOR_SIZE)))) {
