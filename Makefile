VERSION = 4
PATCHLEVEL = 9
<<<<<<< HEAD
SUBLEVEL = 14
=======
SUBLEVEL = 15
>>>>>>> d962bf8d
EXTRAVERSION =
NAME = Roaring Lionus

# *DOCUMENTATION*
# To see a list of typical targets execute "make help"
# More info can be located in ./README
# Comments in this file are targeted only to the developer, do not
# expect to learn how to build the kernel reading this file.

# o Do not use make's built-in rules and variables
#   (this increases performance and avoids hard-to-debug behaviour);
# o Look for make include files relative to root of kernel src
MAKEFLAGS += -rR --include-dir=$(CURDIR)

# Avoid funny character set dependencies
unexport LC_ALL
LC_COLLATE=C
LC_NUMERIC=C
export LC_COLLATE LC_NUMERIC

# Avoid interference with shell env settings
unexport GREP_OPTIONS

# We are using a recursive build, so we need to do a little thinking
# to get the ordering right.
#
# Most importantly: sub-Makefiles should only ever modify files in
# their own directory. If in some directory we have a dependency on
# a file in another dir (which doesn't happen often, but it's often
# unavoidable when linking the built-in.o targets which finally
# turn into vmlinux), we will call a sub make in that other dir, and
# after that we are sure that everything which is in that other dir
# is now up to date.
#
# The only cases where we need to modify files which have global
# effects are thus separated out and done before the recursive
# descending is started. They are now explicitly listed as the
# prepare rule.

# Beautify output
# ---------------------------------------------------------------------------
#
# Normally, we echo the whole command before executing it. By making
# that echo $($(quiet)$(cmd)), we now have the possibility to set
# $(quiet) to choose other forms of output instead, e.g.
#
#         quiet_cmd_cc_o_c = Compiling $(RELDIR)/$@
#         cmd_cc_o_c       = $(CC) $(c_flags) -c -o $@ $<
#
# If $(quiet) is empty, the whole command will be printed.
# If it is set to "quiet_", only the short version will be printed.
# If it is set to "silent_", nothing will be printed at all, since
# the variable $(silent_cmd_cc_o_c) doesn't exist.
#
# A simple variant is to prefix commands with $(Q) - that's useful
# for commands that shall be hidden in non-verbose mode.
#
#	$(Q)ln $@ :<
#
# If KBUILD_VERBOSE equals 0 then the above command will be hidden.
# If KBUILD_VERBOSE equals 1 then the above command is displayed.
#
# To put more focus on warnings, be less verbose as default
# Use 'make V=1' to see the full commands

ifeq ("$(origin V)", "command line")
  KBUILD_VERBOSE = $(V)
endif
ifndef KBUILD_VERBOSE
  KBUILD_VERBOSE = 0
endif

ifeq ($(KBUILD_VERBOSE),1)
  quiet =
  Q =
else
  quiet=quiet_
  Q = @
endif

# If the user is running make -s (silent mode), suppress echoing of
# commands

ifneq ($(filter 4.%,$(MAKE_VERSION)),)	# make-4
ifneq ($(filter %s ,$(firstword x$(MAKEFLAGS))),)
  quiet=silent_
endif
else					# make-3.8x
ifneq ($(filter s% -s%,$(MAKEFLAGS)),)
  quiet=silent_
endif
endif

export quiet Q KBUILD_VERBOSE

# kbuild supports saving output files in a separate directory.
# To locate output files in a separate directory two syntaxes are supported.
# In both cases the working directory must be the root of the kernel src.
# 1) O=
# Use "make O=dir/to/store/output/files/"
#
# 2) Set KBUILD_OUTPUT
# Set the environment variable KBUILD_OUTPUT to point to the directory
# where the output files shall be placed.
# export KBUILD_OUTPUT=dir/to/store/output/files/
# make
#
# The O= assignment takes precedence over the KBUILD_OUTPUT environment
# variable.

# KBUILD_SRC is set on invocation of make in OBJ directory
# KBUILD_SRC is not intended to be used by the regular user (for now)
ifeq ($(KBUILD_SRC),)

# OK, Make called in directory where kernel src resides
# Do we want to locate output files in a separate directory?
ifeq ("$(origin O)", "command line")
  KBUILD_OUTPUT := $(O)
endif

# That's our default target when none is given on the command line
PHONY := _all
_all:

# Cancel implicit rules on top Makefile
$(CURDIR)/Makefile Makefile: ;

ifneq ($(words $(subst :, ,$(CURDIR))), 1)
  $(error main directory cannot contain spaces nor colons)
endif

ifneq ($(KBUILD_OUTPUT),)
# Invoke a second make in the output directory, passing relevant variables
# check that the output directory actually exists
saved-output := $(KBUILD_OUTPUT)
KBUILD_OUTPUT := $(shell mkdir -p $(KBUILD_OUTPUT) && cd $(KBUILD_OUTPUT) \
								&& /bin/pwd)
$(if $(KBUILD_OUTPUT),, \
     $(error failed to create output directory "$(saved-output)"))

PHONY += $(MAKECMDGOALS) sub-make

$(filter-out _all sub-make $(CURDIR)/Makefile, $(MAKECMDGOALS)) _all: sub-make
	@:

sub-make:
	$(Q)$(MAKE) -C $(KBUILD_OUTPUT) KBUILD_SRC=$(CURDIR) \
	-f $(CURDIR)/Makefile $(filter-out _all sub-make,$(MAKECMDGOALS))

# Leave processing to above invocation of make
skip-makefile := 1
endif # ifneq ($(KBUILD_OUTPUT),)
endif # ifeq ($(KBUILD_SRC),)

# We process the rest of the Makefile if this is the final invocation of make
ifeq ($(skip-makefile),)

# Do not print "Entering directory ...",
# but we want to display it when entering to the output directory
# so that IDEs/editors are able to understand relative filenames.
MAKEFLAGS += --no-print-directory

# Call a source code checker (by default, "sparse") as part of the
# C compilation.
#
# Use 'make C=1' to enable checking of only re-compiled files.
# Use 'make C=2' to enable checking of *all* source files, regardless
# of whether they are re-compiled or not.
#
# See the file "Documentation/sparse.txt" for more details, including
# where to get the "sparse" utility.

ifeq ("$(origin C)", "command line")
  KBUILD_CHECKSRC = $(C)
endif
ifndef KBUILD_CHECKSRC
  KBUILD_CHECKSRC = 0
endif

# Use make M=dir to specify directory of external module to build
# Old syntax make ... SUBDIRS=$PWD is still supported
# Setting the environment variable KBUILD_EXTMOD take precedence
ifdef SUBDIRS
  KBUILD_EXTMOD ?= $(SUBDIRS)
endif

ifeq ("$(origin M)", "command line")
  KBUILD_EXTMOD := $(M)
endif

# If building an external module we do not care about the all: rule
# but instead _all depend on modules
PHONY += all
ifeq ($(KBUILD_EXTMOD),)
_all: all
else
_all: modules
endif

ifeq ($(KBUILD_SRC),)
        # building in the source tree
        srctree := .
else
        ifeq ($(KBUILD_SRC)/,$(dir $(CURDIR)))
                # building in a subdirectory of the source tree
                srctree := ..
        else
                srctree := $(KBUILD_SRC)
        endif
endif
objtree		:= .
src		:= $(srctree)
obj		:= $(objtree)

VPATH		:= $(srctree)$(if $(KBUILD_EXTMOD),:$(KBUILD_EXTMOD))

export srctree objtree VPATH

# SUBARCH tells the usermode build what the underlying arch is.  That is set
# first, and if a usermode build is happening, the "ARCH=um" on the command
# line overrides the setting of ARCH below.  If a native build is happening,
# then ARCH is assigned, getting whatever value it gets normally, and
# SUBARCH is subsequently ignored.

SUBARCH := $(shell uname -m | sed -e s/i.86/x86/ -e s/x86_64/x86/ \
				  -e s/sun4u/sparc64/ \
				  -e s/arm.*/arm/ -e s/sa110/arm/ \
				  -e s/s390x/s390/ -e s/parisc64/parisc/ \
				  -e s/ppc.*/powerpc/ -e s/mips.*/mips/ \
				  -e s/sh[234].*/sh/ -e s/aarch64.*/arm64/ )

# Cross compiling and selecting different set of gcc/bin-utils
# ---------------------------------------------------------------------------
#
# When performing cross compilation for other architectures ARCH shall be set
# to the target architecture. (See arch/* for the possibilities).
# ARCH can be set during invocation of make:
# make ARCH=ia64
# Another way is to have ARCH set in the environment.
# The default ARCH is the host where make is executed.

# CROSS_COMPILE specify the prefix used for all executables used
# during compilation. Only gcc and related bin-utils executables
# are prefixed with $(CROSS_COMPILE).
# CROSS_COMPILE can be set on the command line
# make CROSS_COMPILE=ia64-linux-
# Alternatively CROSS_COMPILE can be set in the environment.
# A third alternative is to store a setting in .config so that plain
# "make" in the configured kernel build directory always uses that.
# Default value for CROSS_COMPILE is not to prefix executables
# Note: Some architectures assign CROSS_COMPILE in their arch/*/Makefile
ARCH		?= $(SUBARCH)
CROSS_COMPILE	?= $(CONFIG_CROSS_COMPILE:"%"=%)

# Architecture as present in compile.h
UTS_MACHINE 	:= $(ARCH)
SRCARCH 	:= $(ARCH)

# Additional ARCH settings for x86
ifeq ($(ARCH),i386)
        SRCARCH := x86
endif
ifeq ($(ARCH),x86_64)
        SRCARCH := x86
endif

# Additional ARCH settings for sparc
ifeq ($(ARCH),sparc32)
       SRCARCH := sparc
endif
ifeq ($(ARCH),sparc64)
       SRCARCH := sparc
endif

# Additional ARCH settings for sh
ifeq ($(ARCH),sh64)
       SRCARCH := sh
endif

# Additional ARCH settings for tile
ifeq ($(ARCH),tilepro)
       SRCARCH := tile
endif
ifeq ($(ARCH),tilegx)
       SRCARCH := tile
endif

# Where to locate arch specific headers
hdr-arch  := $(SRCARCH)

KCONFIG_CONFIG	?= .config
export KCONFIG_CONFIG

# SHELL used by kbuild
CONFIG_SHELL := $(shell if [ -x "$$BASH" ]; then echo $$BASH; \
	  else if [ -x /bin/bash ]; then echo /bin/bash; \
	  else echo sh; fi ; fi)

HOSTCC       = gcc
HOSTCXX      = g++
HOSTCFLAGS   = -Wall -Wmissing-prototypes -Wstrict-prototypes -O2 -fomit-frame-pointer -std=gnu89
HOSTCXXFLAGS = -O2

ifeq ($(shell $(HOSTCC) -v 2>&1 | grep -c "clang version"), 1)
HOSTCFLAGS  += -Wno-unused-value -Wno-unused-parameter \
		-Wno-missing-field-initializers -fno-delete-null-pointer-checks
endif

# Decide whether to build built-in, modular, or both.
# Normally, just do built-in.

KBUILD_MODULES :=
KBUILD_BUILTIN := 1

# If we have only "make modules", don't compile built-in objects.
# When we're building modules with modversions, we need to consider
# the built-in objects during the descend as well, in order to
# make sure the checksums are up to date before we record them.

ifeq ($(MAKECMDGOALS),modules)
  KBUILD_BUILTIN := $(if $(CONFIG_MODVERSIONS),1)
endif

# If we have "make <whatever> modules", compile modules
# in addition to whatever we do anyway.
# Just "make" or "make all" shall build modules as well

ifneq ($(filter all _all modules,$(MAKECMDGOALS)),)
  KBUILD_MODULES := 1
endif

ifeq ($(MAKECMDGOALS),)
  KBUILD_MODULES := 1
endif

export KBUILD_MODULES KBUILD_BUILTIN
export KBUILD_CHECKSRC KBUILD_SRC KBUILD_EXTMOD

# We need some generic definitions (do not try to remake the file).
scripts/Kbuild.include: ;
include scripts/Kbuild.include

# Make variables (CC, etc...)
AS		= $(CROSS_COMPILE)as
LD		= $(CROSS_COMPILE)ld
CC		= $(CROSS_COMPILE)gcc
CPP		= $(CC) -E
AR		= $(CROSS_COMPILE)ar
NM		= $(CROSS_COMPILE)nm
STRIP		= $(CROSS_COMPILE)strip
OBJCOPY		= $(CROSS_COMPILE)objcopy
OBJDUMP		= $(CROSS_COMPILE)objdump
AWK		= awk
GENKSYMS	= scripts/genksyms/genksyms
INSTALLKERNEL  := installkernel
DEPMOD		= /sbin/depmod
PERL		= perl
PYTHON		= python
CHECK		= sparse

CHECKFLAGS     := -D__linux__ -Dlinux -D__STDC__ -Dunix -D__unix__ \
		  -Wbitwise -Wno-return-void $(CF)
NOSTDINC_FLAGS  =
CFLAGS_MODULE   =
AFLAGS_MODULE   =
LDFLAGS_MODULE  =
CFLAGS_KERNEL	=
AFLAGS_KERNEL	=
LDFLAGS_vmlinux =
CFLAGS_GCOV	= -fprofile-arcs -ftest-coverage -fno-tree-loop-im -Wno-maybe-uninitialized
CFLAGS_KCOV	:= $(call cc-option,-fsanitize-coverage=trace-pc,)


# Use USERINCLUDE when you must reference the UAPI directories only.
USERINCLUDE    := \
		-I$(srctree)/arch/$(hdr-arch)/include/uapi \
		-I$(objtree)/arch/$(hdr-arch)/include/generated/uapi \
		-I$(srctree)/include/uapi \
		-I$(objtree)/include/generated/uapi \
                -include $(srctree)/include/linux/kconfig.h

# Use LINUXINCLUDE when you must reference the include/ directory.
# Needed to be compatible with the O= option
LINUXINCLUDE    := \
		-I$(srctree)/arch/$(hdr-arch)/include \
		-I$(objtree)/arch/$(hdr-arch)/include/generated/uapi \
		-I$(objtree)/arch/$(hdr-arch)/include/generated \
		$(if $(KBUILD_SRC), -I$(srctree)/include) \
		-I$(objtree)/include

LINUXINCLUDE	+= $(filter-out $(LINUXINCLUDE),$(USERINCLUDE))

KBUILD_CPPFLAGS := -D__KERNEL__

KBUILD_CFLAGS   := -Wall -Wundef -Wstrict-prototypes -Wno-trigraphs \
		   -fno-strict-aliasing -fno-common \
		   -Werror-implicit-function-declaration \
		   -Wno-format-security \
		   -std=gnu89 $(call cc-option,-fno-PIE)


KBUILD_AFLAGS_KERNEL :=
KBUILD_CFLAGS_KERNEL :=
KBUILD_AFLAGS   := -D__ASSEMBLY__ $(call cc-option,-fno-PIE)
KBUILD_AFLAGS_MODULE  := -DMODULE
KBUILD_CFLAGS_MODULE  := -DMODULE
KBUILD_LDFLAGS_MODULE := -T $(srctree)/scripts/module-common.lds

# Read KERNELRELEASE from include/config/kernel.release (if it exists)
KERNELRELEASE = $(shell cat include/config/kernel.release 2> /dev/null)
KERNELVERSION = $(VERSION)$(if $(PATCHLEVEL),.$(PATCHLEVEL)$(if $(SUBLEVEL),.$(SUBLEVEL)))$(EXTRAVERSION)

export VERSION PATCHLEVEL SUBLEVEL KERNELRELEASE KERNELVERSION
export ARCH SRCARCH CONFIG_SHELL HOSTCC HOSTCFLAGS CROSS_COMPILE AS LD CC
export CPP AR NM STRIP OBJCOPY OBJDUMP
export MAKE AWK GENKSYMS INSTALLKERNEL PERL PYTHON UTS_MACHINE
export HOSTCXX HOSTCXXFLAGS LDFLAGS_MODULE CHECK CHECKFLAGS

export KBUILD_CPPFLAGS NOSTDINC_FLAGS LINUXINCLUDE OBJCOPYFLAGS LDFLAGS
export KBUILD_CFLAGS CFLAGS_KERNEL CFLAGS_MODULE CFLAGS_GCOV CFLAGS_KCOV CFLAGS_KASAN CFLAGS_UBSAN
export KBUILD_AFLAGS AFLAGS_KERNEL AFLAGS_MODULE
export KBUILD_AFLAGS_MODULE KBUILD_CFLAGS_MODULE KBUILD_LDFLAGS_MODULE
export KBUILD_AFLAGS_KERNEL KBUILD_CFLAGS_KERNEL
export KBUILD_ARFLAGS

# When compiling out-of-tree modules, put MODVERDIR in the module
# tree rather than in the kernel tree. The kernel tree might
# even be read-only.
export MODVERDIR := $(if $(KBUILD_EXTMOD),$(firstword $(KBUILD_EXTMOD))/).tmp_versions

# Files to ignore in find ... statements

export RCS_FIND_IGNORE := \( -name SCCS -o -name BitKeeper -o -name .svn -o    \
			  -name CVS -o -name .pc -o -name .hg -o -name .git \) \
			  -prune -o
export RCS_TAR_IGNORE := --exclude SCCS --exclude BitKeeper --exclude .svn \
			 --exclude CVS --exclude .pc --exclude .hg --exclude .git

# ===========================================================================
# Rules shared between *config targets and build targets

# Basic helpers built in scripts/
PHONY += scripts_basic
scripts_basic:
	$(Q)$(MAKE) $(build)=scripts/basic
	$(Q)rm -f .tmp_quiet_recordmcount

# To avoid any implicit rule to kick in, define an empty command.
scripts/basic/%: scripts_basic ;

PHONY += outputmakefile
# outputmakefile generates a Makefile in the output directory, if using a
# separate output directory. This allows convenient use of make in the
# output directory.
outputmakefile:
ifneq ($(KBUILD_SRC),)
	$(Q)ln -fsn $(srctree) source
	$(Q)$(CONFIG_SHELL) $(srctree)/scripts/mkmakefile \
	    $(srctree) $(objtree) $(VERSION) $(PATCHLEVEL)
endif

# Support for using generic headers in asm-generic
PHONY += asm-generic
asm-generic:
	$(Q)$(MAKE) -f $(srctree)/scripts/Makefile.asm-generic \
	            src=asm obj=arch/$(SRCARCH)/include/generated/asm
	$(Q)$(MAKE) -f $(srctree)/scripts/Makefile.asm-generic \
	            src=uapi/asm obj=arch/$(SRCARCH)/include/generated/uapi/asm

# To make sure we do not include .config for any of the *config targets
# catch them early, and hand them over to scripts/kconfig/Makefile
# It is allowed to specify more targets when calling make, including
# mixing *config targets and build targets.
# For example 'make oldconfig all'.
# Detect when mixed targets is specified, and make a second invocation
# of make so .config is not included in this case either (for *config).

version_h := include/generated/uapi/linux/version.h
old_version_h := include/linux/version.h

no-dot-config-targets := clean mrproper distclean \
			 cscope gtags TAGS tags help% %docs check% coccicheck \
			 $(version_h) headers_% archheaders archscripts \
			 kernelversion %src-pkg

config-targets := 0
mixed-targets  := 0
dot-config     := 1

ifneq ($(filter $(no-dot-config-targets), $(MAKECMDGOALS)),)
	ifeq ($(filter-out $(no-dot-config-targets), $(MAKECMDGOALS)),)
		dot-config := 0
	endif
endif

ifeq ($(KBUILD_EXTMOD),)
        ifneq ($(filter config %config,$(MAKECMDGOALS)),)
                config-targets := 1
                ifneq ($(words $(MAKECMDGOALS)),1)
                        mixed-targets := 1
                endif
        endif
endif
# install and module_install need also be processed one by one
ifneq ($(filter install,$(MAKECMDGOALS)),)
        ifneq ($(filter modules_install,$(MAKECMDGOALS)),)
	        mixed-targets := 1
        endif
endif

ifeq ($(mixed-targets),1)
# ===========================================================================
# We're called with mixed targets (*config and build targets).
# Handle them one by one.

PHONY += $(MAKECMDGOALS) __build_one_by_one

$(filter-out __build_one_by_one, $(MAKECMDGOALS)): __build_one_by_one
	@:

__build_one_by_one:
	$(Q)set -e; \
	for i in $(MAKECMDGOALS); do \
		$(MAKE) -f $(srctree)/Makefile $$i; \
	done

else
ifeq ($(config-targets),1)
# ===========================================================================
# *config targets only - make sure prerequisites are updated, and descend
# in scripts/kconfig to make the *config target

# Read arch specific Makefile to set KBUILD_DEFCONFIG as needed.
# KBUILD_DEFCONFIG may point out an alternative default configuration
# used for 'make defconfig'
include arch/$(SRCARCH)/Makefile
export KBUILD_DEFCONFIG KBUILD_KCONFIG

config: scripts_basic outputmakefile FORCE
	$(Q)$(MAKE) $(build)=scripts/kconfig $@

%config: scripts_basic outputmakefile FORCE
	$(Q)$(MAKE) $(build)=scripts/kconfig $@

else
# ===========================================================================
# Build targets only - this includes vmlinux, arch specific targets, clean
# targets and others. In general all targets except *config targets.

ifeq ($(KBUILD_EXTMOD),)
# Additional helpers built in scripts/
# Carefully list dependencies so we do not try to build scripts twice
# in parallel
PHONY += scripts
scripts: scripts_basic include/config/auto.conf include/config/tristate.conf \
	 asm-generic gcc-plugins
	$(Q)$(MAKE) $(build)=$(@)

# Objects we will link into vmlinux / subdirs we need to visit
init-y		:= init/
drivers-y	:= drivers/ sound/ firmware/
net-y		:= net/
libs-y		:= lib/
core-y		:= usr/
virt-y		:= virt/
endif # KBUILD_EXTMOD

ifeq ($(dot-config),1)
# Read in config
-include include/config/auto.conf

ifeq ($(KBUILD_EXTMOD),)
# Read in dependencies to all Kconfig* files, make sure to run
# oldconfig if changes are detected.
-include include/config/auto.conf.cmd

# To avoid any implicit rule to kick in, define an empty command
$(KCONFIG_CONFIG) include/config/auto.conf.cmd: ;

# If .config is newer than include/config/auto.conf, someone tinkered
# with it and forgot to run make oldconfig.
# if auto.conf.cmd is missing then we are probably in a cleaned tree so
# we execute the config step to be sure to catch updated Kconfig files
include/config/%.conf: $(KCONFIG_CONFIG) include/config/auto.conf.cmd
	$(Q)$(MAKE) -f $(srctree)/Makefile silentoldconfig
else
# external modules needs include/generated/autoconf.h and include/config/auto.conf
# but do not care if they are up-to-date. Use auto.conf to trigger the test
PHONY += include/config/auto.conf

include/config/auto.conf:
	$(Q)test -e include/generated/autoconf.h -a -e $@ || (		\
	echo >&2;							\
	echo >&2 "  ERROR: Kernel configuration is invalid.";		\
	echo >&2 "         include/generated/autoconf.h or $@ are missing.";\
	echo >&2 "         Run 'make oldconfig && make prepare' on kernel src to fix it.";	\
	echo >&2 ;							\
	/bin/false)

endif # KBUILD_EXTMOD

else
# Dummy target needed, because used as prerequisite
include/config/auto.conf: ;
endif # $(dot-config)

# For the kernel to actually contain only the needed exported symbols,
# we have to build modules as well to determine what those symbols are.
# (this can be evaluated only once include/config/auto.conf has been included)
ifdef CONFIG_TRIM_UNUSED_KSYMS
  KBUILD_MODULES := 1
endif

# The all: target is the default when no target is given on the
# command line.
# This allow a user to issue only 'make' to build a kernel including modules
# Defaults to vmlinux, but the arch makefile usually adds further targets
all: vmlinux

# The arch Makefile can set ARCH_{CPP,A,C}FLAGS to override the default
# values of the respective KBUILD_* variables
ARCH_CPPFLAGS :=
ARCH_AFLAGS :=
ARCH_CFLAGS :=
include arch/$(SRCARCH)/Makefile

KBUILD_CFLAGS	+= $(call cc-option,-fno-delete-null-pointer-checks,)
KBUILD_CFLAGS	+= $(call cc-disable-warning,frame-address,)

ifdef CONFIG_LD_DEAD_CODE_DATA_ELIMINATION
KBUILD_CFLAGS	+= $(call cc-option,-ffunction-sections,)
KBUILD_CFLAGS	+= $(call cc-option,-fdata-sections,)
endif

ifdef CONFIG_CC_OPTIMIZE_FOR_SIZE
KBUILD_CFLAGS	+= -Os $(call cc-disable-warning,maybe-uninitialized,)
else
ifdef CONFIG_PROFILE_ALL_BRANCHES
KBUILD_CFLAGS	+= -O2 $(call cc-disable-warning,maybe-uninitialized,)
else
KBUILD_CFLAGS   += -O2
endif
endif

KBUILD_CFLAGS += $(call cc-ifversion, -lt, 0409, \
			$(call cc-disable-warning,maybe-uninitialized,))

# Tell gcc to never replace conditional load with a non-conditional one
KBUILD_CFLAGS	+= $(call cc-option,--param=allow-store-data-races=0)

include scripts/Makefile.gcc-plugins

ifdef CONFIG_READABLE_ASM
# Disable optimizations that make assembler listings hard to read.
# reorder blocks reorders the control in the function
# ipa clone creates specialized cloned functions
# partial inlining inlines only parts of functions
KBUILD_CFLAGS += $(call cc-option,-fno-reorder-blocks,) \
                 $(call cc-option,-fno-ipa-cp-clone,) \
                 $(call cc-option,-fno-partial-inlining)
endif

ifneq ($(CONFIG_FRAME_WARN),0)
KBUILD_CFLAGS += $(call cc-option,-Wframe-larger-than=${CONFIG_FRAME_WARN})
endif

# This selects the stack protector compiler flag. Testing it is delayed
# until after .config has been reprocessed, in the prepare-compiler-check
# target.
ifdef CONFIG_CC_STACKPROTECTOR_REGULAR
  stackp-flag := -fstack-protector
  stackp-name := REGULAR
else
ifdef CONFIG_CC_STACKPROTECTOR_STRONG
  stackp-flag := -fstack-protector-strong
  stackp-name := STRONG
else
  # Force off for distro compilers that enable stack protector by default.
  stackp-flag := $(call cc-option, -fno-stack-protector)
endif
endif
# Find arch-specific stack protector compiler sanity-checking script.
ifdef CONFIG_CC_STACKPROTECTOR
  stackp-path := $(srctree)/scripts/gcc-$(SRCARCH)_$(BITS)-has-stack-protector.sh
  stackp-check := $(wildcard $(stackp-path))
endif
KBUILD_CFLAGS += $(stackp-flag)

ifeq ($(cc-name),clang)
KBUILD_CPPFLAGS += $(call cc-option,-Qunused-arguments,)
KBUILD_CPPFLAGS += $(call cc-option,-Wno-unknown-warning-option,)
KBUILD_CFLAGS += $(call cc-disable-warning, unused-variable)
KBUILD_CFLAGS += $(call cc-disable-warning, format-invalid-specifier)
KBUILD_CFLAGS += $(call cc-disable-warning, gnu)
# Quiet clang warning: comparison of unsigned expression < 0 is always false
KBUILD_CFLAGS += $(call cc-disable-warning, tautological-compare)
# CLANG uses a _MergedGlobals as optimization, but this breaks modpost, as the
# source of a reference will be _MergedGlobals and not on of the whitelisted names.
# See modpost pattern 2
KBUILD_CFLAGS += $(call cc-option, -mno-global-merge,)
KBUILD_CFLAGS += $(call cc-option, -fcatch-undefined-behavior)
else

# These warnings generated too much noise in a regular build.
# Use make W=1 to enable them (see scripts/Makefile.build)
KBUILD_CFLAGS += $(call cc-disable-warning, unused-but-set-variable)
KBUILD_CFLAGS += $(call cc-disable-warning, unused-const-variable)
endif

ifdef CONFIG_FRAME_POINTER
KBUILD_CFLAGS	+= -fno-omit-frame-pointer -fno-optimize-sibling-calls
else
# Some targets (ARM with Thumb2, for example), can't be built with frame
# pointers.  For those, we don't have FUNCTION_TRACER automatically
# select FRAME_POINTER.  However, FUNCTION_TRACER adds -pg, and this is
# incompatible with -fomit-frame-pointer with current GCC, so we don't use
# -fomit-frame-pointer with FUNCTION_TRACER.
ifndef CONFIG_FUNCTION_TRACER
KBUILD_CFLAGS	+= -fomit-frame-pointer
endif
endif

KBUILD_CFLAGS   += $(call cc-option, -fno-var-tracking-assignments)

ifdef CONFIG_DEBUG_INFO
ifdef CONFIG_DEBUG_INFO_SPLIT
KBUILD_CFLAGS   += $(call cc-option, -gsplit-dwarf, -g)
else
KBUILD_CFLAGS	+= -g
endif
KBUILD_AFLAGS	+= -Wa,-gdwarf-2
endif
ifdef CONFIG_DEBUG_INFO_DWARF4
KBUILD_CFLAGS	+= $(call cc-option, -gdwarf-4,)
endif

ifdef CONFIG_DEBUG_INFO_REDUCED
KBUILD_CFLAGS 	+= $(call cc-option, -femit-struct-debug-baseonly) \
		   $(call cc-option,-fno-var-tracking)
endif

ifdef CONFIG_FUNCTION_TRACER
ifndef CC_FLAGS_FTRACE
CC_FLAGS_FTRACE := -pg
endif
export CC_FLAGS_FTRACE
ifdef CONFIG_HAVE_FENTRY
CC_USING_FENTRY	:= $(call cc-option, -mfentry -DCC_USING_FENTRY)
endif
KBUILD_CFLAGS	+= $(CC_FLAGS_FTRACE) $(CC_USING_FENTRY)
KBUILD_AFLAGS	+= $(CC_USING_FENTRY)
ifdef CONFIG_DYNAMIC_FTRACE
	ifdef CONFIG_HAVE_C_RECORDMCOUNT
		BUILD_C_RECORDMCOUNT := y
		export BUILD_C_RECORDMCOUNT
	endif
endif
endif

# We trigger additional mismatches with less inlining
ifdef CONFIG_DEBUG_SECTION_MISMATCH
KBUILD_CFLAGS += $(call cc-option, -fno-inline-functions-called-once)
endif

# arch Makefile may override CC so keep this after arch Makefile is included
NOSTDINC_FLAGS += -nostdinc -isystem $(shell $(CC) -print-file-name=include)
CHECKFLAGS     += $(NOSTDINC_FLAGS)

# warn about C99 declaration after statement
KBUILD_CFLAGS += $(call cc-option,-Wdeclaration-after-statement,)

# disable pointer signed / unsigned warnings in gcc 4.0
KBUILD_CFLAGS += $(call cc-disable-warning, pointer-sign)

# disable invalid "can't wrap" optimizations for signed / pointers
KBUILD_CFLAGS	+= $(call cc-option,-fno-strict-overflow)

# conserve stack if available
KBUILD_CFLAGS   += $(call cc-option,-fconserve-stack)

# disallow errors like 'EXPORT_GPL(foo);' with missing header
KBUILD_CFLAGS   += $(call cc-option,-Werror=implicit-int)

# require functions to have arguments in prototypes, not empty 'int foo()'
KBUILD_CFLAGS   += $(call cc-option,-Werror=strict-prototypes)

# Prohibit date/time macros, which would make the build non-deterministic
KBUILD_CFLAGS   += $(call cc-option,-Werror=date-time)

# enforce correct pointer usage
KBUILD_CFLAGS   += $(call cc-option,-Werror=incompatible-pointer-types)

# use the deterministic mode of AR if available
KBUILD_ARFLAGS := $(call ar-option,D)

# check for 'asm goto'
ifeq ($(shell $(CONFIG_SHELL) $(srctree)/scripts/gcc-goto.sh $(CC)), y)
	KBUILD_CFLAGS += -DCC_HAVE_ASM_GOTO
	KBUILD_AFLAGS += -DCC_HAVE_ASM_GOTO
endif

include scripts/Makefile.kasan
include scripts/Makefile.extrawarn
include scripts/Makefile.ubsan

# Add any arch overrides and user supplied CPPFLAGS, AFLAGS and CFLAGS as the
# last assignments
KBUILD_CPPFLAGS += $(ARCH_CPPFLAGS) $(KCPPFLAGS)
KBUILD_AFLAGS   += $(ARCH_AFLAGS)   $(KAFLAGS)
KBUILD_CFLAGS   += $(ARCH_CFLAGS)   $(KCFLAGS)

# Use --build-id when available.
LDFLAGS_BUILD_ID = $(patsubst -Wl$(comma)%,%,\
			      $(call cc-ldoption, -Wl$(comma)--build-id,))
KBUILD_LDFLAGS_MODULE += $(LDFLAGS_BUILD_ID)
LDFLAGS_vmlinux += $(LDFLAGS_BUILD_ID)

ifdef CONFIG_LD_DEAD_CODE_DATA_ELIMINATION
LDFLAGS_vmlinux	+= $(call ld-option, --gc-sections,)
endif

ifeq ($(CONFIG_STRIP_ASM_SYMS),y)
LDFLAGS_vmlinux	+= $(call ld-option, -X,)
endif

# Default kernel image to build when no specific target is given.
# KBUILD_IMAGE may be overruled on the command line or
# set in the environment
# Also any assignments in arch/$(ARCH)/Makefile take precedence over
# this default value
export KBUILD_IMAGE ?= vmlinux

#
# INSTALL_PATH specifies where to place the updated kernel and system map
# images. Default is /boot, but you can set it to other values
export	INSTALL_PATH ?= /boot

#
# INSTALL_DTBS_PATH specifies a prefix for relocations required by build roots.
# Like INSTALL_MOD_PATH, it isn't defined in the Makefile, but can be passed as
# an argument if needed. Otherwise it defaults to the kernel install path
#
export INSTALL_DTBS_PATH ?= $(INSTALL_PATH)/dtbs/$(KERNELRELEASE)

#
# INSTALL_MOD_PATH specifies a prefix to MODLIB for module directory
# relocations required by build roots.  This is not defined in the
# makefile but the argument can be passed to make if needed.
#

MODLIB	= $(INSTALL_MOD_PATH)/lib/modules/$(KERNELRELEASE)
export MODLIB

#
# INSTALL_MOD_STRIP, if defined, will cause modules to be
# stripped after they are installed.  If INSTALL_MOD_STRIP is '1', then
# the default option --strip-debug will be used.  Otherwise,
# INSTALL_MOD_STRIP value will be used as the options to the strip command.

ifdef INSTALL_MOD_STRIP
ifeq ($(INSTALL_MOD_STRIP),1)
mod_strip_cmd = $(STRIP) --strip-debug
else
mod_strip_cmd = $(STRIP) $(INSTALL_MOD_STRIP)
endif # INSTALL_MOD_STRIP=1
else
mod_strip_cmd = true
endif # INSTALL_MOD_STRIP
export mod_strip_cmd

# CONFIG_MODULE_COMPRESS, if defined, will cause module to be compressed
# after they are installed in agreement with CONFIG_MODULE_COMPRESS_GZIP
# or CONFIG_MODULE_COMPRESS_XZ.

mod_compress_cmd = true
ifdef CONFIG_MODULE_COMPRESS
  ifdef CONFIG_MODULE_COMPRESS_GZIP
    mod_compress_cmd = gzip -n -f
  endif # CONFIG_MODULE_COMPRESS_GZIP
  ifdef CONFIG_MODULE_COMPRESS_XZ
    mod_compress_cmd = xz -f
  endif # CONFIG_MODULE_COMPRESS_XZ
endif # CONFIG_MODULE_COMPRESS
export mod_compress_cmd

# Select initial ramdisk compression format, default is gzip(1).
# This shall be used by the dracut(8) tool while creating an initramfs image.
#
INITRD_COMPRESS-y                  := gzip
INITRD_COMPRESS-$(CONFIG_RD_BZIP2) := bzip2
INITRD_COMPRESS-$(CONFIG_RD_LZMA)  := lzma
INITRD_COMPRESS-$(CONFIG_RD_XZ)    := xz
INITRD_COMPRESS-$(CONFIG_RD_LZO)   := lzo
INITRD_COMPRESS-$(CONFIG_RD_LZ4)   := lz4
# do not export INITRD_COMPRESS, since we didn't actually
# choose a sane default compression above.
# export INITRD_COMPRESS := $(INITRD_COMPRESS-y)

ifdef CONFIG_MODULE_SIG_ALL
$(eval $(call config_filename,MODULE_SIG_KEY))

mod_sign_cmd = scripts/sign-file $(CONFIG_MODULE_SIG_HASH) $(MODULE_SIG_KEY_SRCPREFIX)$(CONFIG_MODULE_SIG_KEY) certs/signing_key.x509
else
mod_sign_cmd = true
endif
export mod_sign_cmd


ifeq ($(KBUILD_EXTMOD),)
core-y		+= kernel/ certs/ mm/ fs/ ipc/ security/ crypto/ block/

vmlinux-dirs	:= $(patsubst %/,%,$(filter %/, $(init-y) $(init-m) \
		     $(core-y) $(core-m) $(drivers-y) $(drivers-m) \
		     $(net-y) $(net-m) $(libs-y) $(libs-m) $(virt-y)))

vmlinux-alldirs	:= $(sort $(vmlinux-dirs) $(patsubst %/,%,$(filter %/, \
		     $(init-) $(core-) $(drivers-) $(net-) $(libs-) $(virt-))))

init-y		:= $(patsubst %/, %/built-in.o, $(init-y))
core-y		:= $(patsubst %/, %/built-in.o, $(core-y))
drivers-y	:= $(patsubst %/, %/built-in.o, $(drivers-y))
net-y		:= $(patsubst %/, %/built-in.o, $(net-y))
libs-y1		:= $(patsubst %/, %/lib.a, $(libs-y))
libs-y2		:= $(patsubst %/, %/built-in.o, $(libs-y))
libs-y		:= $(libs-y1) $(libs-y2)
virt-y		:= $(patsubst %/, %/built-in.o, $(virt-y))

# Externally visible symbols (used by link-vmlinux.sh)
export KBUILD_VMLINUX_INIT := $(head-y) $(init-y)
export KBUILD_VMLINUX_MAIN := $(core-y) $(libs-y) $(drivers-y) $(net-y) $(virt-y)
export KBUILD_LDS          := arch/$(SRCARCH)/kernel/vmlinux.lds
export LDFLAGS_vmlinux
# used by scripts/pacmage/Makefile
export KBUILD_ALLDIRS := $(sort $(filter-out arch/%,$(vmlinux-alldirs)) arch Documentation include samples scripts tools)

vmlinux-deps := $(KBUILD_LDS) $(KBUILD_VMLINUX_INIT) $(KBUILD_VMLINUX_MAIN)

# Include targets which we want to execute sequentially if the rest of the
# kernel build went well. If CONFIG_TRIM_UNUSED_KSYMS is set, this might be
# evaluated more than once.
PHONY += vmlinux_prereq
vmlinux_prereq: $(vmlinux-deps) FORCE
ifdef CONFIG_HEADERS_CHECK
	$(Q)$(MAKE) -f $(srctree)/Makefile headers_check
endif
ifdef CONFIG_GDB_SCRIPTS
	$(Q)ln -fsn `cd $(srctree) && /bin/pwd`/scripts/gdb/vmlinux-gdb.py
endif
ifdef CONFIG_TRIM_UNUSED_KSYMS
	$(Q)$(CONFIG_SHELL) $(srctree)/scripts/adjust_autoksyms.sh \
	  "$(MAKE) -f $(srctree)/Makefile vmlinux"
endif

# standalone target for easier testing
include/generated/autoksyms.h: FORCE
	$(Q)$(CONFIG_SHELL) $(srctree)/scripts/adjust_autoksyms.sh true

ARCH_POSTLINK := $(wildcard $(srctree)/arch/$(SRCARCH)/Makefile.postlink)

# Final link of vmlinux with optional arch pass after final link
    cmd_link-vmlinux =                                                 \
	$(CONFIG_SHELL) $< $(LD) $(LDFLAGS) $(LDFLAGS_vmlinux) ;       \
	$(if $(ARCH_POSTLINK), $(MAKE) -f $(ARCH_POSTLINK) $@, true)

vmlinux: scripts/link-vmlinux.sh vmlinux_prereq $(vmlinux-deps) FORCE
	+$(call if_changed,link-vmlinux)

# Build samples along the rest of the kernel
ifdef CONFIG_SAMPLES
vmlinux-dirs += samples
endif

# The actual objects are generated when descending,
# make sure no implicit rule kicks in
$(sort $(vmlinux-deps)): $(vmlinux-dirs) ;

# Handle descending into subdirectories listed in $(vmlinux-dirs)
# Preset locale variables to speed up the build process. Limit locale
# tweaks to this spot to avoid wrong language settings when running
# make menuconfig etc.
# Error messages still appears in the original language

PHONY += $(vmlinux-dirs)
$(vmlinux-dirs): prepare scripts
	$(Q)$(MAKE) $(build)=$@

define filechk_kernel.release
	echo "$(KERNELVERSION)$$($(CONFIG_SHELL) $(srctree)/scripts/setlocalversion $(srctree))"
endef

# Store (new) KERNELRELEASE string in include/config/kernel.release
include/config/kernel.release: include/config/auto.conf FORCE
	$(call filechk,kernel.release)


# Things we need to do before we recursively start building the kernel
# or the modules are listed in "prepare".
# A multi level approach is used. prepareN is processed before prepareN-1.
# archprepare is used in arch Makefiles and when processed asm symlink,
# version.h and scripts_basic is processed / created.

# Listed in dependency order
PHONY += prepare archprepare prepare0 prepare1 prepare2 prepare3

# prepare3 is used to check if we are building in a separate output directory,
# and if so do:
# 1) Check that make has not been executed in the kernel src $(srctree)
prepare3: include/config/kernel.release
ifneq ($(KBUILD_SRC),)
	@$(kecho) '  Using $(srctree) as source for kernel'
	$(Q)if [ -f $(srctree)/.config -o -d $(srctree)/include/config ]; then \
		echo >&2 "  $(srctree) is not clean, please run 'make mrproper'"; \
		echo >&2 "  in the '$(srctree)' directory.";\
		/bin/false; \
	fi;
endif

# prepare2 creates a makefile if using a separate output directory.
# From this point forward, .config has been reprocessed, so any rules
# that need to depend on updated CONFIG_* values can be checked here.
prepare2: prepare3 prepare-compiler-check outputmakefile asm-generic

prepare1: prepare2 $(version_h) include/generated/utsrelease.h \
                   include/config/auto.conf
	$(cmd_crmodverdir)

archprepare: archheaders archscripts prepare1 scripts_basic

prepare0: archprepare gcc-plugins
	$(Q)$(MAKE) $(build)=.

# All the preparing..
prepare: prepare0 prepare-objtool

ifdef CONFIG_STACK_VALIDATION
  has_libelf := $(call try-run,\
		echo "int main() {}" | $(HOSTCC) -xc -o /dev/null -lelf -,1,0)
  ifeq ($(has_libelf),1)
    objtool_target := tools/objtool FORCE
  else
    $(warning "Cannot use CONFIG_STACK_VALIDATION, please install libelf-dev, libelf-devel or elfutils-libelf-devel")
    SKIP_STACK_VALIDATION := 1
    export SKIP_STACK_VALIDATION
  endif
endif

PHONY += prepare-objtool
prepare-objtool: $(objtool_target)

# Check for CONFIG flags that require compiler support. Abort the build
# after .config has been processed, but before the kernel build starts.
#
# For security-sensitive CONFIG options, we don't want to fallback and/or
# silently change which compiler flags will be used, since that leads to
# producing kernels with different security feature characteristics
# depending on the compiler used. (For example, "But I selected
# CC_STACKPROTECTOR_STRONG! Why did it build with _REGULAR?!")
PHONY += prepare-compiler-check
prepare-compiler-check: FORCE
# Make sure compiler supports requested stack protector flag.
ifdef stackp-name
  ifeq ($(call cc-option, $(stackp-flag)),)
	@echo Cannot use CONFIG_CC_STACKPROTECTOR_$(stackp-name): \
		  $(stackp-flag) not supported by compiler >&2 && exit 1
  endif
endif
# Make sure compiler does not have buggy stack-protector support.
ifdef stackp-check
  ifneq ($(shell $(CONFIG_SHELL) $(stackp-check) $(CC) $(KBUILD_CPPFLAGS) $(biarch)),y)
	@echo Cannot use CONFIG_CC_STACKPROTECTOR_$(stackp-name): \
                  $(stackp-flag) available but compiler is broken >&2 && exit 1
  endif
endif
	@:

# Generate some files
# ---------------------------------------------------------------------------

# KERNELRELEASE can change from a few different places, meaning version.h
# needs to be updated, so this check is forced on all builds

uts_len := 64
define filechk_utsrelease.h
	if [ `echo -n "$(KERNELRELEASE)" | wc -c ` -gt $(uts_len) ]; then \
	  echo '"$(KERNELRELEASE)" exceeds $(uts_len) characters' >&2;    \
	  exit 1;                                                         \
	fi;                                                               \
	(echo \#define UTS_RELEASE \"$(KERNELRELEASE)\";)
endef

define filechk_version.h
	(echo \#define LINUX_VERSION_CODE $(shell                         \
	expr $(VERSION) \* 65536 + 0$(PATCHLEVEL) \* 256 + 0$(SUBLEVEL)); \
	echo '#define KERNEL_VERSION(a,b,c) (((a) << 16) + ((b) << 8) + (c))';)
endef

$(version_h): $(srctree)/Makefile FORCE
	$(call filechk,version.h)
	$(Q)rm -f $(old_version_h)

include/generated/utsrelease.h: include/config/kernel.release FORCE
	$(call filechk,utsrelease.h)

PHONY += headerdep
headerdep:
	$(Q)find $(srctree)/include/ -name '*.h' | xargs --max-args 1 \
	$(srctree)/scripts/headerdep.pl -I$(srctree)/include

# ---------------------------------------------------------------------------
# Firmware install
INSTALL_FW_PATH=$(INSTALL_MOD_PATH)/lib/firmware
export INSTALL_FW_PATH

PHONY += firmware_install
firmware_install:
	@mkdir -p $(objtree)/firmware
	$(Q)$(MAKE) -f $(srctree)/scripts/Makefile.fwinst obj=firmware __fw_install

# ---------------------------------------------------------------------------
# Kernel headers

#Default location for installed headers
export INSTALL_HDR_PATH = $(objtree)/usr

# If we do an all arch process set dst to asm-$(hdr-arch)
hdr-dst = $(if $(KBUILD_HEADERS), dst=include/asm-$(hdr-arch), dst=include/asm)

PHONY += archheaders
archheaders:

PHONY += archscripts
archscripts:

PHONY += __headers
__headers: $(version_h) scripts_basic asm-generic archheaders archscripts
	$(Q)$(MAKE) $(build)=scripts build_unifdef

PHONY += headers_install_all
headers_install_all:
	$(Q)$(CONFIG_SHELL) $(srctree)/scripts/headers.sh install

PHONY += headers_install
headers_install: __headers
	$(if $(wildcard $(srctree)/arch/$(hdr-arch)/include/uapi/asm/Kbuild),, \
	  $(error Headers not exportable for the $(SRCARCH) architecture))
	$(Q)$(MAKE) $(hdr-inst)=include/uapi
	$(Q)$(MAKE) $(hdr-inst)=arch/$(hdr-arch)/include/uapi/asm $(hdr-dst)

PHONY += headers_check_all
headers_check_all: headers_install_all
	$(Q)$(CONFIG_SHELL) $(srctree)/scripts/headers.sh check

PHONY += headers_check
headers_check: headers_install
	$(Q)$(MAKE) $(hdr-inst)=include/uapi HDRCHECK=1
	$(Q)$(MAKE) $(hdr-inst)=arch/$(hdr-arch)/include/uapi/asm $(hdr-dst) HDRCHECK=1

# ---------------------------------------------------------------------------
# Kernel selftest

PHONY += kselftest
kselftest:
	$(Q)$(MAKE) -C tools/testing/selftests run_tests

kselftest-clean:
	$(Q)$(MAKE) -C tools/testing/selftests clean

PHONY += kselftest-merge
kselftest-merge:
	$(if $(wildcard $(objtree)/.config),, $(error No .config exists, config your kernel first!))
	$(Q)$(CONFIG_SHELL) $(srctree)/scripts/kconfig/merge_config.sh \
		-m $(objtree)/.config \
		$(srctree)/tools/testing/selftests/*/config
	+$(Q)$(MAKE) -f $(srctree)/Makefile olddefconfig

# ---------------------------------------------------------------------------
# Modules

ifdef CONFIG_MODULES

# By default, build modules as well

all: modules

# Build modules
#
# A module can be listed more than once in obj-m resulting in
# duplicate lines in modules.order files.  Those are removed
# using awk while concatenating to the final file.

PHONY += modules
modules: $(vmlinux-dirs) $(if $(KBUILD_BUILTIN),vmlinux) modules.builtin
	$(Q)$(AWK) '!x[$$0]++' $(vmlinux-dirs:%=$(objtree)/%/modules.order) > $(objtree)/modules.order
	@$(kecho) '  Building modules, stage 2.';
	$(Q)$(MAKE) -f $(srctree)/scripts/Makefile.modpost
	$(Q)$(MAKE) -f $(srctree)/scripts/Makefile.fwinst obj=firmware __fw_modbuild

modules.builtin: $(vmlinux-dirs:%=%/modules.builtin)
	$(Q)$(AWK) '!x[$$0]++' $^ > $(objtree)/modules.builtin

%/modules.builtin: include/config/auto.conf
	$(Q)$(MAKE) $(modbuiltin)=$*


# Target to prepare building external modules
PHONY += modules_prepare
modules_prepare: prepare scripts

# Target to install modules
PHONY += modules_install
modules_install: _modinst_ _modinst_post

PHONY += _modinst_
_modinst_:
	@rm -rf $(MODLIB)/kernel
	@rm -f $(MODLIB)/source
	@mkdir -p $(MODLIB)/kernel
	@ln -s `cd $(srctree) && /bin/pwd` $(MODLIB)/source
	@if [ ! $(objtree) -ef  $(MODLIB)/build ]; then \
		rm -f $(MODLIB)/build ; \
		ln -s $(CURDIR) $(MODLIB)/build ; \
	fi
	@cp -f $(objtree)/modules.order $(MODLIB)/
	@cp -f $(objtree)/modules.builtin $(MODLIB)/
	$(Q)$(MAKE) -f $(srctree)/scripts/Makefile.modinst

# This depmod is only for convenience to give the initial
# boot a modules.dep even before / is mounted read-write.  However the
# boot script depmod is the master version.
PHONY += _modinst_post
_modinst_post: _modinst_
	$(Q)$(MAKE) -f $(srctree)/scripts/Makefile.fwinst obj=firmware __fw_modinst
	$(call cmd,depmod)

ifeq ($(CONFIG_MODULE_SIG), y)
PHONY += modules_sign
modules_sign:
	$(Q)$(MAKE) -f $(srctree)/scripts/Makefile.modsign
endif

else # CONFIG_MODULES

# Modules not configured
# ---------------------------------------------------------------------------

PHONY += modules modules_install
modules modules_install:
	@echo >&2
	@echo >&2 "The present kernel configuration has modules disabled."
	@echo >&2 "Type 'make config' and enable loadable module support."
	@echo >&2 "Then build a kernel with module support enabled."
	@echo >&2
	@exit 1

endif # CONFIG_MODULES

###
# Cleaning is done on three levels.
# make clean     Delete most generated files
#                Leave enough to build external modules
# make mrproper  Delete the current configuration, and all generated files
# make distclean Remove editor backup files, patch leftover files and the like

# Directories & files removed with 'make clean'
CLEAN_DIRS  += $(MODVERDIR)

# Directories & files removed with 'make mrproper'
MRPROPER_DIRS  += include/config usr/include include/generated          \
		  arch/*/include/generated .tmp_objdiff
MRPROPER_FILES += .config .config.old .version .old_version \
		  Module.symvers tags TAGS cscope* GPATH GTAGS GRTAGS GSYMS \
		  signing_key.pem signing_key.priv signing_key.x509	\
		  x509.genkey extra_certificates signing_key.x509.keyid	\
		  signing_key.x509.signer vmlinux-gdb.py

# clean - Delete most, but leave enough to build external modules
#
clean: rm-dirs  := $(CLEAN_DIRS)
clean: rm-files := $(CLEAN_FILES)
clean-dirs      := $(addprefix _clean_, . $(vmlinux-alldirs) Documentation samples)

PHONY += $(clean-dirs) clean archclean vmlinuxclean
$(clean-dirs):
	$(Q)$(MAKE) $(clean)=$(patsubst _clean_%,%,$@)

vmlinuxclean:
	$(Q)$(CONFIG_SHELL) $(srctree)/scripts/link-vmlinux.sh clean
	$(Q)$(if $(ARCH_POSTLINK), $(MAKE) -f $(ARCH_POSTLINK) clean)

clean: archclean vmlinuxclean

# mrproper - Delete all generated files, including .config
#
mrproper: rm-dirs  := $(wildcard $(MRPROPER_DIRS))
mrproper: rm-files := $(wildcard $(MRPROPER_FILES))
mrproper-dirs      := $(addprefix _mrproper_,Documentation/DocBook scripts)

PHONY += $(mrproper-dirs) mrproper archmrproper
$(mrproper-dirs):
	$(Q)$(MAKE) $(clean)=$(patsubst _mrproper_%,%,$@)

mrproper: clean archmrproper $(mrproper-dirs)
	$(call cmd,rmdirs)
	$(call cmd,rmfiles)

# distclean
#
PHONY += distclean

distclean: mrproper
	@find $(srctree) $(RCS_FIND_IGNORE) \
		\( -name '*.orig' -o -name '*.rej' -o -name '*~' \
		-o -name '*.bak' -o -name '#*#' -o -name '.*.orig' \
		-o -name '.*.rej' -o -name '*%'  -o -name 'core' \) \
		-type f -print | xargs rm -f


# Packaging of the kernel to various formats
# ---------------------------------------------------------------------------
# rpm target kept for backward compatibility
package-dir	:= scripts/package

%src-pkg: FORCE
	$(Q)$(MAKE) $(build)=$(package-dir) $@
%pkg: include/config/kernel.release FORCE
	$(Q)$(MAKE) $(build)=$(package-dir) $@
rpm: include/config/kernel.release FORCE
	$(Q)$(MAKE) $(build)=$(package-dir) $@


# Brief documentation of the typical targets used
# ---------------------------------------------------------------------------

boards := $(wildcard $(srctree)/arch/$(SRCARCH)/configs/*_defconfig)
boards := $(sort $(notdir $(boards)))
board-dirs := $(dir $(wildcard $(srctree)/arch/$(SRCARCH)/configs/*/*_defconfig))
board-dirs := $(sort $(notdir $(board-dirs:/=)))

PHONY += help
help:
	@echo  'Cleaning targets:'
	@echo  '  clean		  - Remove most generated files but keep the config and'
	@echo  '                    enough build support to build external modules'
	@echo  '  mrproper	  - Remove all generated files + config + various backup files'
	@echo  '  distclean	  - mrproper + remove editor backup and patch files'
	@echo  ''
	@echo  'Configuration targets:'
	@$(MAKE) -f $(srctree)/scripts/kconfig/Makefile help
	@echo  ''
	@echo  'Other generic targets:'
	@echo  '  all		  - Build all targets marked with [*]'
	@echo  '* vmlinux	  - Build the bare kernel'
	@echo  '* modules	  - Build all modules'
	@echo  '  modules_install - Install all modules to INSTALL_MOD_PATH (default: /)'
	@echo  '  firmware_install- Install all firmware to INSTALL_FW_PATH'
	@echo  '                    (default: $$(INSTALL_MOD_PATH)/lib/firmware)'
	@echo  '  dir/            - Build all files in dir and below'
	@echo  '  dir/file.[ois]  - Build specified target only'
	@echo  '  dir/file.lst    - Build specified mixed source/assembly target only'
	@echo  '                    (requires a recent binutils and recent build (System.map))'
	@echo  '  dir/file.ko     - Build module including final link'
	@echo  '  modules_prepare - Set up for building external modules'
	@echo  '  tags/TAGS	  - Generate tags file for editors'
	@echo  '  cscope	  - Generate cscope index'
	@echo  '  gtags           - Generate GNU GLOBAL index'
	@echo  '  kernelrelease	  - Output the release version string (use with make -s)'
	@echo  '  kernelversion	  - Output the version stored in Makefile (use with make -s)'
	@echo  '  image_name	  - Output the image name (use with make -s)'
	@echo  '  headers_install - Install sanitised kernel headers to INSTALL_HDR_PATH'; \
	 echo  '                    (default: $(INSTALL_HDR_PATH))'; \
	 echo  ''
	@echo  'Static analysers'
	@echo  '  checkstack      - Generate a list of stack hogs'
	@echo  '  namespacecheck  - Name space analysis on compiled kernel'
	@echo  '  versioncheck    - Sanity check on version.h usage'
	@echo  '  includecheck    - Check for duplicate included header files'
	@echo  '  export_report   - List the usages of all exported symbols'
	@echo  '  headers_check   - Sanity check on exported headers'
	@echo  '  headerdep       - Detect inclusion cycles in headers'
	@$(MAKE) -f $(srctree)/scripts/Makefile.help checker-help
	@echo  ''
	@echo  'Kernel selftest'
	@echo  '  kselftest       - Build and run kernel selftest (run as root)'
	@echo  '                    Build, install, and boot kernel before'
	@echo  '                    running kselftest on it'
	@echo  '  kselftest-clean - Remove all generated kselftest files'
	@echo  '  kselftest-merge - Merge all the config dependencies of kselftest to existed'
	@echo  '                    .config.'
	@echo  ''
	@echo  'Kernel packaging:'
	@$(MAKE) $(build)=$(package-dir) help
	@echo  ''
	@echo  'Documentation targets:'
	@$(MAKE) -f $(srctree)/Documentation/Makefile.sphinx dochelp
	@echo  ''
	@$(MAKE) -f $(srctree)/Documentation/DocBook/Makefile dochelp
	@echo  ''
	@echo  'Architecture specific targets ($(SRCARCH)):'
	@$(if $(archhelp),$(archhelp),\
		echo '  No architecture specific help defined for $(SRCARCH)')
	@echo  ''
	@$(if $(boards), \
		$(foreach b, $(boards), \
		printf "  %-24s - Build for %s\\n" $(b) $(subst _defconfig,,$(b));) \
		echo '')
	@$(if $(board-dirs), \
		$(foreach b, $(board-dirs), \
		printf "  %-16s - Show %s-specific targets\\n" help-$(b) $(b);) \
		printf "  %-16s - Show all of the above\\n" help-boards; \
		echo '')

	@echo  '  make V=0|1 [targets] 0 => quiet build (default), 1 => verbose build'
	@echo  '  make V=2   [targets] 2 => give reason for rebuild of target'
	@echo  '  make O=dir [targets] Locate all output files in "dir", including .config'
	@echo  '  make C=1   [targets] Check all c source with $$CHECK (sparse by default)'
	@echo  '  make C=2   [targets] Force check of all c source with $$CHECK'
	@echo  '  make RECORDMCOUNT_WARN=1 [targets] Warn about ignored mcount sections'
	@echo  '  make W=n   [targets] Enable extra gcc checks, n=1,2,3 where'
	@echo  '		1: warnings which may be relevant and do not occur too often'
	@echo  '		2: warnings which occur quite often but may still be relevant'
	@echo  '		3: more obscure warnings, can most likely be ignored'
	@echo  '		Multiple levels can be combined with W=12 or W=123'
	@echo  ''
	@echo  'Execute "make" or "make all" to build all targets marked with [*] '
	@echo  'For further info see the ./README file'


help-board-dirs := $(addprefix help-,$(board-dirs))

help-boards: $(help-board-dirs)

boards-per-dir = $(sort $(notdir $(wildcard $(srctree)/arch/$(SRCARCH)/configs/$*/*_defconfig)))

$(help-board-dirs): help-%:
	@echo  'Architecture specific targets ($(SRCARCH) $*):'
	@$(if $(boards-per-dir), \
		$(foreach b, $(boards-per-dir), \
		printf "  %-24s - Build for %s\\n" $*/$(b) $(subst _defconfig,,$(b));) \
		echo '')


# Documentation targets
# ---------------------------------------------------------------------------
DOC_TARGETS := xmldocs sgmldocs psdocs latexdocs pdfdocs htmldocs mandocs installmandocs epubdocs cleandocs
PHONY += $(DOC_TARGETS)
$(DOC_TARGETS): scripts_basic FORCE
	$(Q)$(MAKE) $(build)=scripts build_docproc build_check-lc_ctype
	$(Q)$(MAKE) $(build)=Documentation -f $(srctree)/Documentation/Makefile.sphinx $@
	$(Q)$(MAKE) $(build)=Documentation/DocBook $@

else # KBUILD_EXTMOD

###
# External module support.
# When building external modules the kernel used as basis is considered
# read-only, and no consistency checks are made and the make
# system is not used on the basis kernel. If updates are required
# in the basis kernel ordinary make commands (without M=...) must
# be used.
#
# The following are the only valid targets when building external
# modules.
# make M=dir clean     Delete all automatically generated files
# make M=dir modules   Make all modules in specified dir
# make M=dir	       Same as 'make M=dir modules'
# make M=dir modules_install
#                      Install the modules built in the module directory
#                      Assumes install directory is already created

# We are always building modules
KBUILD_MODULES := 1
PHONY += crmodverdir
crmodverdir:
	$(cmd_crmodverdir)

PHONY += $(objtree)/Module.symvers
$(objtree)/Module.symvers:
	@test -e $(objtree)/Module.symvers || ( \
	echo; \
	echo "  WARNING: Symbol version dump $(objtree)/Module.symvers"; \
	echo "           is missing; modules will have no dependencies and modversions."; \
	echo )

module-dirs := $(addprefix _module_,$(KBUILD_EXTMOD))
PHONY += $(module-dirs) modules
$(module-dirs): crmodverdir $(objtree)/Module.symvers
	$(Q)$(MAKE) $(build)=$(patsubst _module_%,%,$@)

modules: $(module-dirs)
	@$(kecho) '  Building modules, stage 2.';
	$(Q)$(MAKE) -f $(srctree)/scripts/Makefile.modpost

PHONY += modules_install
modules_install: _emodinst_ _emodinst_post

install-dir := $(if $(INSTALL_MOD_DIR),$(INSTALL_MOD_DIR),extra)
PHONY += _emodinst_
_emodinst_:
	$(Q)mkdir -p $(MODLIB)/$(install-dir)
	$(Q)$(MAKE) -f $(srctree)/scripts/Makefile.modinst

PHONY += _emodinst_post
_emodinst_post: _emodinst_
	$(call cmd,depmod)

clean-dirs := $(addprefix _clean_,$(KBUILD_EXTMOD))

PHONY += $(clean-dirs) clean
$(clean-dirs):
	$(Q)$(MAKE) $(clean)=$(patsubst _clean_%,%,$@)

clean:	rm-dirs := $(MODVERDIR)
clean: rm-files := $(KBUILD_EXTMOD)/Module.symvers

PHONY += help
help:
	@echo  '  Building external modules.'
	@echo  '  Syntax: make -C path/to/kernel/src M=$$PWD target'
	@echo  ''
	@echo  '  modules         - default target, build the module(s)'
	@echo  '  modules_install - install the module'
	@echo  '  clean           - remove generated files in module directory only'
	@echo  ''

# Dummies...
PHONY += prepare scripts
prepare: ;
scripts: ;
endif # KBUILD_EXTMOD

clean: $(clean-dirs)
	$(call cmd,rmdirs)
	$(call cmd,rmfiles)
	@find $(if $(KBUILD_EXTMOD), $(KBUILD_EXTMOD), .) $(RCS_FIND_IGNORE) \
		\( -name '*.[oas]' -o -name '*.ko' -o -name '.*.cmd' \
		-o -name '*.ko.*' \
		-o -name '*.dwo'  \
		-o -name '*.su'  \
		-o -name '.*.d' -o -name '.*.tmp' -o -name '*.mod.c' \
		-o -name '*.symtypes' -o -name 'modules.order' \
		-o -name modules.builtin -o -name '.tmp_*.o.*' \
		-o -name '*.c.[012]*.*' \
		-o -name '*.gcno' \) -type f -print | xargs rm -f

# Generate tags for editors
# ---------------------------------------------------------------------------
quiet_cmd_tags = GEN     $@
      cmd_tags = $(CONFIG_SHELL) $(srctree)/scripts/tags.sh $@

tags TAGS cscope gtags: FORCE
	$(call cmd,tags)

# Scripts to check various things for consistency
# ---------------------------------------------------------------------------

PHONY += includecheck versioncheck coccicheck namespacecheck export_report

includecheck:
	find $(srctree)/* $(RCS_FIND_IGNORE) \
		-name '*.[hcS]' -type f -print | sort \
		| xargs $(PERL) -w $(srctree)/scripts/checkincludes.pl

versioncheck:
	find $(srctree)/* $(RCS_FIND_IGNORE) \
		-name '*.[hcS]' -type f -print | sort \
		| xargs $(PERL) -w $(srctree)/scripts/checkversion.pl

coccicheck:
	$(Q)$(CONFIG_SHELL) $(srctree)/scripts/$@

namespacecheck:
	$(PERL) $(srctree)/scripts/namespace.pl

export_report:
	$(PERL) $(srctree)/scripts/export_report.pl

endif #ifeq ($(config-targets),1)
endif #ifeq ($(mixed-targets),1)

PHONY += checkstack kernelrelease kernelversion image_name

# UML needs a little special treatment here.  It wants to use the host
# toolchain, so needs $(SUBARCH) passed to checkstack.pl.  Everyone
# else wants $(ARCH), including people doing cross-builds, which means
# that $(SUBARCH) doesn't work here.
ifeq ($(ARCH), um)
CHECKSTACK_ARCH := $(SUBARCH)
else
CHECKSTACK_ARCH := $(ARCH)
endif
checkstack:
	$(OBJDUMP) -d vmlinux $$(find . -name '*.ko') | \
	$(PERL) $(src)/scripts/checkstack.pl $(CHECKSTACK_ARCH)

kernelrelease:
	@echo "$(KERNELVERSION)$$($(CONFIG_SHELL) $(srctree)/scripts/setlocalversion $(srctree))"

kernelversion:
	@echo $(KERNELVERSION)

image_name:
	@echo $(KBUILD_IMAGE)

# Clear a bunch of variables before executing the submake
tools/: FORCE
	$(Q)mkdir -p $(objtree)/tools
	$(Q)$(MAKE) LDFLAGS= MAKEFLAGS="$(filter --j% -j,$(MAKEFLAGS))" O=$(shell cd $(objtree) && /bin/pwd) subdir=tools -C $(src)/tools/

tools/%: FORCE
	$(Q)mkdir -p $(objtree)/tools
	$(Q)$(MAKE) LDFLAGS= MAKEFLAGS="$(filter --j% -j,$(MAKEFLAGS))" O=$(shell cd $(objtree) && /bin/pwd) subdir=tools -C $(src)/tools/ $*

# Single targets
# ---------------------------------------------------------------------------
# Single targets are compatible with:
# - build with mixed source and output
# - build with separate output dir 'make O=...'
# - external modules
#
#  target-dir => where to store outputfile
#  build-dir  => directory in kernel source tree to use

ifeq ($(KBUILD_EXTMOD),)
        build-dir  = $(patsubst %/,%,$(dir $@))
        target-dir = $(dir $@)
else
        zap-slash=$(filter-out .,$(patsubst %/,%,$(dir $@)))
        build-dir  = $(KBUILD_EXTMOD)$(if $(zap-slash),/$(zap-slash))
        target-dir = $(if $(KBUILD_EXTMOD),$(dir $<),$(dir $@))
endif

%.s: %.c prepare scripts FORCE
	$(Q)$(MAKE) $(build)=$(build-dir) $(target-dir)$(notdir $@)
%.i: %.c prepare scripts FORCE
	$(Q)$(MAKE) $(build)=$(build-dir) $(target-dir)$(notdir $@)
%.o: %.c prepare scripts FORCE
	$(Q)$(MAKE) $(build)=$(build-dir) $(target-dir)$(notdir $@)
%.lst: %.c prepare scripts FORCE
	$(Q)$(MAKE) $(build)=$(build-dir) $(target-dir)$(notdir $@)
%.s: %.S prepare scripts FORCE
	$(Q)$(MAKE) $(build)=$(build-dir) $(target-dir)$(notdir $@)
%.o: %.S prepare scripts FORCE
	$(Q)$(MAKE) $(build)=$(build-dir) $(target-dir)$(notdir $@)
%.symtypes: %.c prepare scripts FORCE
	$(Q)$(MAKE) $(build)=$(build-dir) $(target-dir)$(notdir $@)

# Modules
/: prepare scripts FORCE
	$(cmd_crmodverdir)
	$(Q)$(MAKE) KBUILD_MODULES=$(if $(CONFIG_MODULES),1) \
	$(build)=$(build-dir)
# Make sure the latest headers are built for Documentation
Documentation/ samples/: headers_install
%/: prepare scripts FORCE
	$(cmd_crmodverdir)
	$(Q)$(MAKE) KBUILD_MODULES=$(if $(CONFIG_MODULES),1) \
	$(build)=$(build-dir)
%.ko: prepare scripts FORCE
	$(cmd_crmodverdir)
	$(Q)$(MAKE) KBUILD_MODULES=$(if $(CONFIG_MODULES),1)   \
	$(build)=$(build-dir) $(@:.ko=.o)
	$(Q)$(MAKE) -f $(srctree)/scripts/Makefile.modpost

# FIXME Should go into a make.lib or something
# ===========================================================================

quiet_cmd_rmdirs = $(if $(wildcard $(rm-dirs)),CLEAN   $(wildcard $(rm-dirs)))
      cmd_rmdirs = rm -rf $(rm-dirs)

quiet_cmd_rmfiles = $(if $(wildcard $(rm-files)),CLEAN   $(wildcard $(rm-files)))
      cmd_rmfiles = rm -f $(rm-files)

# Run depmod only if we have System.map and depmod is executable
quiet_cmd_depmod = DEPMOD  $(KERNELRELEASE)
      cmd_depmod = $(CONFIG_SHELL) $(srctree)/scripts/depmod.sh $(DEPMOD) \
                   $(KERNELRELEASE) "$(patsubst y,_,$(CONFIG_HAVE_UNDERSCORE_SYMBOL_PREFIX))"

# Create temporary dir for module support files
# clean it up only when building all modules
cmd_crmodverdir = $(Q)mkdir -p $(MODVERDIR) \
                  $(if $(KBUILD_MODULES),; rm -f $(MODVERDIR)/*)

# read all saved command lines

targets := $(wildcard $(sort $(targets)))
cmd_files := $(wildcard .*.cmd $(foreach f,$(targets),$(dir $(f)).$(notdir $(f)).cmd))

ifneq ($(cmd_files),)
  $(cmd_files): ;	# Do not try to update included dependency files
  include $(cmd_files)
endif

endif	# skip-makefile

PHONY += FORCE
FORCE:

# Declare the contents of the .PHONY variable as phony.  We keep that
# information in a variable so we can use it in if_changed and friends.
.PHONY: $(PHONY)<|MERGE_RESOLUTION|>--- conflicted
+++ resolved
@@ -1,10 +1,6 @@
 VERSION = 4
 PATCHLEVEL = 9
-<<<<<<< HEAD
-SUBLEVEL = 14
-=======
 SUBLEVEL = 15
->>>>>>> d962bf8d
 EXTRAVERSION =
 NAME = Roaring Lionus
 
