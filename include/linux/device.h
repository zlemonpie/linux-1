--- conflicted
+++ resolved
@@ -373,11 +373,7 @@
  * @suspend:	Used to put the device to sleep mode, usually to a low power
  *		state.
  * @resume:	Used to bring the device from the sleep mode.
-<<<<<<< HEAD
- * @shutdown:	Called at shut-down time to quiesce the device.
-=======
  * @shutdown_pre: Called at shut-down time before driver shutdown.
->>>>>>> bb176f67
  * @ns_type:	Callbacks so sysfs can detemine namespaces.
  * @namespace:	Namespace of the device belongs to this class.
  * @pm:		The default device power management operations of this class.
@@ -406,11 +402,7 @@
 
 	int (*suspend)(struct device *dev, pm_message_t state);
 	int (*resume)(struct device *dev);
-<<<<<<< HEAD
-	int (*shutdown)(struct device *dev);
-=======
 	int (*shutdown_pre)(struct device *dev);
->>>>>>> bb176f67
 
 	const struct kobj_ns_type_operations *ns_type;
 	const void *(*namespace)(struct device *dev);
