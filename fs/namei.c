--- conflicted
+++ resolved
@@ -1740,14 +1740,7 @@
 					  nd->flags);
 		if (IS_ERR(path.dentry))
 			return PTR_ERR(path.dentry);
-<<<<<<< HEAD
-		if (unlikely(d_is_negative(path.dentry))) {
-			dput(path.dentry);
-			return -ENOENT;
-		}
-=======
-
->>>>>>> f03b24a8
+
 		path.mnt = nd->path.mnt;
 		err = follow_managed(&path, nd);
 		if (unlikely(err < 0))
