--- conflicted
+++ resolved
@@ -122,7 +122,6 @@
 	.class		= &i2c_class,
 	.dev_attr	= &i2c_dev_attr,
 	.flags		= HWMOD_16BIT_REG,
-<<<<<<< HEAD
 };
 
 /* I2C2 */
@@ -241,129 +240,6 @@
 	},
 };
 
-/*
- * interfaces
- */
-
-=======
-};
-
-/* I2C2 */
-static struct omap_hwmod omap2420_i2c2_hwmod = {
-	.name		= "i2c2",
-	.mpu_irqs	= omap2_i2c2_mpu_irqs,
-	.sdma_reqs	= omap2_i2c2_sdma_reqs,
-	.main_clk	= "i2c2_fck",
-	.prcm		= {
-		.omap2 = {
-			.module_offs = CORE_MOD,
-			.prcm_reg_id = 1,
-			.module_bit = OMAP2420_EN_I2C2_SHIFT,
-			.idlest_reg_id = 1,
-			.idlest_idle_bit = OMAP2420_ST_I2C2_SHIFT,
-		},
-	},
-	.class		= &i2c_class,
-	.dev_attr	= &i2c_dev_attr,
-	.flags		= HWMOD_16BIT_REG,
-};
-
-/* dma attributes */
-static struct omap_dma_dev_attr dma_dev_attr = {
-	.dev_caps  = RESERVE_CHANNEL | DMA_LINKED_LCH | GLOBAL_PRIORITY |
-						IS_CSSA_32 | IS_CDSA_32,
-	.lch_count = 32,
-};
-
-static struct omap_hwmod omap2420_dma_system_hwmod = {
-	.name		= "dma",
-	.class		= &omap2xxx_dma_hwmod_class,
-	.mpu_irqs	= omap2_dma_system_irqs,
-	.main_clk	= "core_l3_ck",
-	.dev_attr	= &dma_dev_attr,
-	.flags		= HWMOD_NO_IDLEST,
-};
-
-/* mailbox */
-static struct omap_hwmod_irq_info omap2420_mailbox_irqs[] = {
-	{ .name = "dsp", .irq = 26 },
-	{ .name = "iva", .irq = 34 },
-	{ .irq = -1 }
-};
-
-static struct omap_hwmod omap2420_mailbox_hwmod = {
-	.name		= "mailbox",
-	.class		= &omap2xxx_mailbox_hwmod_class,
-	.mpu_irqs	= omap2420_mailbox_irqs,
-	.main_clk	= "mailboxes_ick",
-	.prcm		= {
-		.omap2 = {
-			.prcm_reg_id = 1,
-			.module_bit = OMAP24XX_EN_MAILBOXES_SHIFT,
-			.module_offs = CORE_MOD,
-			.idlest_reg_id = 1,
-			.idlest_idle_bit = OMAP24XX_ST_MAILBOXES_SHIFT,
-		},
-	},
-};
-
-/*
- * 'mcbsp' class
- * multi channel buffered serial port controller
- */
-
-static struct omap_hwmod_class omap2420_mcbsp_hwmod_class = {
-	.name = "mcbsp",
-};
-
-/* mcbsp1 */
-static struct omap_hwmod_irq_info omap2420_mcbsp1_irqs[] = {
-	{ .name = "tx", .irq = 59 },
-	{ .name = "rx", .irq = 60 },
-	{ .irq = -1 }
-};
-
-static struct omap_hwmod omap2420_mcbsp1_hwmod = {
-	.name		= "mcbsp1",
-	.class		= &omap2420_mcbsp_hwmod_class,
-	.mpu_irqs	= omap2420_mcbsp1_irqs,
-	.sdma_reqs	= omap2_mcbsp1_sdma_reqs,
-	.main_clk	= "mcbsp1_fck",
-	.prcm		= {
-		.omap2 = {
-			.prcm_reg_id = 1,
-			.module_bit = OMAP24XX_EN_MCBSP1_SHIFT,
-			.module_offs = CORE_MOD,
-			.idlest_reg_id = 1,
-			.idlest_idle_bit = OMAP24XX_ST_MCBSP1_SHIFT,
-		},
-	},
-};
-
-/* mcbsp2 */
-static struct omap_hwmod_irq_info omap2420_mcbsp2_irqs[] = {
-	{ .name = "tx", .irq = 62 },
-	{ .name = "rx", .irq = 63 },
-	{ .irq = -1 }
-};
-
-static struct omap_hwmod omap2420_mcbsp2_hwmod = {
-	.name		= "mcbsp2",
-	.class		= &omap2420_mcbsp_hwmod_class,
-	.mpu_irqs	= omap2420_mcbsp2_irqs,
-	.sdma_reqs	= omap2_mcbsp2_sdma_reqs,
-	.main_clk	= "mcbsp2_fck",
-	.prcm		= {
-		.omap2 = {
-			.prcm_reg_id = 1,
-			.module_bit = OMAP24XX_EN_MCBSP2_SHIFT,
-			.module_offs = CORE_MOD,
-			.idlest_reg_id = 1,
-			.idlest_idle_bit = OMAP24XX_ST_MCBSP2_SHIFT,
-		},
-	},
-};
-
 static struct omap_hwmod_class_sysconfig omap2420_msdi_sysc = {
 	.rev_offs	= 0x3c,
 	.sysc_offs	= 0x64,
@@ -429,14 +305,12 @@
  * interfaces
  */
 
->>>>>>> 6c432f72
 /* L4 CORE -> I2C1 interface */
 static struct omap_hwmod_ocp_if omap2420_l4_core__i2c1 = {
 	.master		= &omap2xxx_l4_core_hwmod,
 	.slave		= &omap2420_i2c1_hwmod,
 	.clk		= "i2c1_ick",
 	.addr		= omap2_i2c1_addr_space,
-<<<<<<< HEAD
 	.user		= OCP_USER_MPU | OCP_USER_SDMA,
 };
 
@@ -483,54 +357,6 @@
 	.user		= OCP_USER_MPU | OCP_USER_SDMA,
 };
 
-=======
-	.user		= OCP_USER_MPU | OCP_USER_SDMA,
-};
-
-/* L4 CORE -> I2C2 interface */
-static struct omap_hwmod_ocp_if omap2420_l4_core__i2c2 = {
-	.master		= &omap2xxx_l4_core_hwmod,
-	.slave		= &omap2420_i2c2_hwmod,
-	.clk		= "i2c2_ick",
-	.addr		= omap2_i2c2_addr_space,
-	.user		= OCP_USER_MPU | OCP_USER_SDMA,
-};
-
-/* IVA <- L3 interface */
-static struct omap_hwmod_ocp_if omap2420_l3__iva = {
-	.master		= &omap2xxx_l3_main_hwmod,
-	.slave		= &omap2420_iva_hwmod,
-	.clk		= "core_l3_ck",
-	.user		= OCP_USER_MPU | OCP_USER_SDMA,
-};
-
-/* DSP <- L3 interface */
-static struct omap_hwmod_ocp_if omap2420_l3__dsp = {
-	.master		= &omap2xxx_l3_main_hwmod,
-	.slave		= &omap2420_dsp_hwmod,
-	.clk		= "dsp_ick",
-	.user		= OCP_USER_MPU | OCP_USER_SDMA,
-};
-
-static struct omap_hwmod_addr_space omap2420_timer1_addrs[] = {
-	{
-		.pa_start	= 0x48028000,
-		.pa_end		= 0x48028000 + SZ_1K - 1,
-		.flags		= ADDR_TYPE_RT
-	},
-	{ }
-};
-
-/* l4_wkup -> timer1 */
-static struct omap_hwmod_ocp_if omap2420_l4_wkup__timer1 = {
-	.master		= &omap2xxx_l4_wkup_hwmod,
-	.slave		= &omap2xxx_timer1_hwmod,
-	.clk		= "gpt1_ick",
-	.addr		= omap2420_timer1_addrs,
-	.user		= OCP_USER_MPU | OCP_USER_SDMA,
-};
-
->>>>>>> 6c432f72
 /* l4_wkup -> wd_timer2 */
 static struct omap_hwmod_addr_space omap2420_wd_timer2_addrs[] = {
 	{
@@ -664,8 +490,6 @@
 	.user		= OCP_USER_MPU | OCP_USER_SDMA,
 };
 
-<<<<<<< HEAD
-=======
 static struct omap_hwmod_addr_space omap2420_msdi1_addrs[] = {
 	{
 		.pa_start	= 0x4809c000,
@@ -713,7 +537,6 @@
 	.user		= OCP_USER_MPU | OCP_USER_SDMA,
 };
 
->>>>>>> 6c432f72
 static struct omap_hwmod_ocp_if *omap2420_hwmod_ocp_ifs[] __initdata = {
 	&omap2xxx_l3_main__l4_core,
 	&omap2xxx_mpu__l3_main,
@@ -754,12 +577,9 @@
 	&omap2420_l4_core__mailbox,
 	&omap2420_l4_core__mcbsp1,
 	&omap2420_l4_core__mcbsp2,
-<<<<<<< HEAD
-=======
 	&omap2420_l4_core__msdi1,
 	&omap2420_l4_core__hdq1w,
 	&omap2420_l4_wkup__counter_32k,
->>>>>>> 6c432f72
 	NULL,
 };
 
