--- conflicted
+++ resolved
@@ -245,14 +245,11 @@
 }
 
 #ifdef CONFIG_X86_64
-<<<<<<< HEAD
-=======
 static inline bool is_64bit_mm(struct mm_struct *mm)
 {
 	return	!config_enabled(CONFIG_IA32_EMULATION) ||
 		!(mm->context.ia32_compat == TIF_IA32);
 }
->>>>>>> 82b89778
 /*
  * If arch_uprobe->insn doesn't use rip-relative addressing, return
  * immediately.  Otherwise, rewrite the instruction so that it accesses
@@ -277,12 +274,7 @@
  *    has no effect on rip-relative mode. It doesn't make modrm byte
  *    with r/m=101 refer to register 1101 = R13.
  */
-<<<<<<< HEAD
-static void
-handle_riprel_insn(struct arch_uprobe *auprobe, struct insn *insn)
-=======
 static void riprel_analyze(struct arch_uprobe *auprobe, struct insn *insn)
->>>>>>> 82b89778
 {
 	u8 *cursor;
 	u8 reg;
@@ -400,79 +392,7 @@
 	 * 89 05 disp32  mov %eax,disp32(%rip) becomes
 	 * 89 86 disp32  mov %eax,disp32(%rsi)
 	 */
-<<<<<<< HEAD
-	reg = MODRM_REG(insn);
-	if (reg == 0) {
-		/*
-		 * The register operand (if any) is either the A register
-		 * (%rax, %eax, etc.) or (if the 0x4 bit is set in the
-		 * REX prefix) %r8.  In any case, we know the C register
-		 * is NOT the register operand, so we use %rcx (register
-		 * #1) for the scratch register.
-		 */
-		auprobe->fixups = UPROBE_FIX_RIP_CX;
-		/* Change modrm from 00 000 101 to 00 000 001. */
-		*cursor = 0x1;
-	} else {
-		/* Use %rax (register #0) for the scratch register. */
-		auprobe->fixups = UPROBE_FIX_RIP_AX;
-		/* Change modrm from 00 xxx 101 to 00 xxx 000 */
-		*cursor = (reg << 3);
-	}
-
-	/* Target address = address of next instruction + (signed) offset */
-	auprobe->rip_rela_target_address = (long)insn->length + insn->displacement.value;
-
-	/* Displacement field is gone; slide immediate field (if any) over. */
-	if (insn->immediate.nbytes) {
-		cursor++;
-		memmove(cursor, cursor + insn->displacement.nbytes, insn->immediate.nbytes);
-	}
-}
-
-/*
- * If we're emulating a rip-relative instruction, save the contents
- * of the scratch register and store the target address in that register.
- */
-static void
-pre_xol_rip_insn(struct arch_uprobe *auprobe, struct pt_regs *regs,
-				struct arch_uprobe_task *autask)
-{
-	if (auprobe->fixups & UPROBE_FIX_RIP_AX) {
-		autask->saved_scratch_register = regs->ax;
-		regs->ax = current->utask->vaddr;
-		regs->ax += auprobe->rip_rela_target_address;
-	} else if (auprobe->fixups & UPROBE_FIX_RIP_CX) {
-		autask->saved_scratch_register = regs->cx;
-		regs->cx = current->utask->vaddr;
-		regs->cx += auprobe->rip_rela_target_address;
-	}
-}
-
-static void
-handle_riprel_post_xol(struct arch_uprobe *auprobe, struct pt_regs *regs, long *correction)
-{
-	if (auprobe->fixups & (UPROBE_FIX_RIP_AX | UPROBE_FIX_RIP_CX)) {
-		struct arch_uprobe_task *autask;
-
-		autask = &current->utask->autask;
-		if (auprobe->fixups & UPROBE_FIX_RIP_AX)
-			regs->ax = autask->saved_scratch_register;
-		else
-			regs->cx = autask->saved_scratch_register;
-
-		/*
-		 * The original instruction includes a displacement, and so
-		 * is 4 bytes longer than what we've just single-stepped.
-		 * Caller may need to apply other fixups to handle stuff
-		 * like "jmpq *...(%rip)" and "callq *...(%rip)".
-		 */
-		if (correction)
-			*correction += 4;
-	}
-=======
 	*cursor = 0x80 | (reg << 3) | reg2;
->>>>>>> 82b89778
 }
 
 static inline unsigned long *
@@ -510,25 +430,9 @@
 	}
 }
 #else /* 32-bit: */
-<<<<<<< HEAD
-/*
- * No RIP-relative addressing on 32-bit
- */
-static void handle_riprel_insn(struct arch_uprobe *auprobe, struct insn *insn)
-{
-}
-static void pre_xol_rip_insn(struct arch_uprobe *auprobe, struct pt_regs *regs,
-				struct arch_uprobe_task *autask)
-{
-}
-static void handle_riprel_post_xol(struct arch_uprobe *auprobe, struct pt_regs *regs,
-					long *correction)
-{
-=======
 static inline bool is_64bit_mm(struct mm_struct *mm)
 {
 	return false;
->>>>>>> 82b89778
 }
 /*
  * No RIP-relative addressing on 32-bit
@@ -548,35 +452,6 @@
 	bool	(*emulate)(struct arch_uprobe *, struct pt_regs *);
 	int	(*pre_xol)(struct arch_uprobe *, struct pt_regs *);
 	int	(*post_xol)(struct arch_uprobe *, struct pt_regs *);
-<<<<<<< HEAD
-};
-
-static inline int sizeof_long(void)
-{
-	return is_ia32_task() ? 4 : 8;
-}
-
-static int default_pre_xol_op(struct arch_uprobe *auprobe, struct pt_regs *regs)
-{
-	pre_xol_rip_insn(auprobe, regs, &current->utask->autask);
-	return 0;
-}
-
-/*
- * Adjust the return address pushed by a call insn executed out of line.
- */
-static int adjust_ret_addr(unsigned long sp, long correction)
-{
-	int rasize = sizeof_long();
-	long ra;
-
-	if (copy_from_user(&ra, (void __user *)sp, rasize))
-		return -EFAULT;
-
-	ra += correction;
-	if (copy_to_user((void __user *)sp, &ra, rasize))
-		return -EFAULT;
-=======
 	void	(*abort)(struct arch_uprobe *, struct pt_regs *);
 };
 
@@ -594,7 +469,6 @@
 static int push_ret_address(struct pt_regs *regs, unsigned long ip)
 {
 	unsigned long new_sp = regs->sp - sizeof_long();
->>>>>>> 82b89778
 
 	if (copy_to_user((void __user *)new_sp, &ip, sizeof_long()))
 		return -EFAULT;
@@ -603,23 +477,6 @@
 	return 0;
 }
 
-<<<<<<< HEAD
-static int default_post_xol_op(struct arch_uprobe *auprobe, struct pt_regs *regs)
-{
-	struct uprobe_task *utask = current->utask;
-	long correction = (long)(utask->vaddr - utask->xol_vaddr);
-
-	handle_riprel_post_xol(auprobe, regs, &correction);
-	if (auprobe->fixups & UPROBE_FIX_IP)
-		regs->ip += correction;
-
-	if (auprobe->fixups & UPROBE_FIX_CALL) {
-		if (adjust_ret_addr(regs->sp, correction)) {
-			regs->sp += sizeof_long();
-			return -ERESTART;
-		}
-	}
-=======
 /*
  * We have to fix things up as follows:
  *
@@ -653,15 +510,19 @@
 	/* popf; tell the caller to not touch TF */
 	if (auprobe->defparam.fixups & UPROBE_FIX_SETF)
 		utask->autask.saved_tf = true;
->>>>>>> 82b89778
 
 	return 0;
 }
 
-<<<<<<< HEAD
+static void default_abort_op(struct arch_uprobe *auprobe, struct pt_regs *regs)
+{
+	riprel_post_xol(auprobe, regs);
+}
+
 static struct uprobe_xol_ops default_xol_ops = {
 	.pre_xol  = default_pre_xol_op,
 	.post_xol = default_post_xol_op,
+	.abort	  = default_abort_op,
 };
 
 static bool branch_is_call(struct arch_uprobe *auprobe)
@@ -685,40 +546,6 @@
 
 #define XF(xf)	(!!(flags & X86_EFLAGS_ ## xf))
 
-=======
-static void default_abort_op(struct arch_uprobe *auprobe, struct pt_regs *regs)
-{
-	riprel_post_xol(auprobe, regs);
-}
-
-static struct uprobe_xol_ops default_xol_ops = {
-	.pre_xol  = default_pre_xol_op,
-	.post_xol = default_post_xol_op,
-	.abort	  = default_abort_op,
-};
-
-static bool branch_is_call(struct arch_uprobe *auprobe)
-{
-	return auprobe->branch.opc1 == 0xe8;
-}
-
-#define CASE_COND					\
-	COND(70, 71, XF(OF))				\
-	COND(72, 73, XF(CF))				\
-	COND(74, 75, XF(ZF))				\
-	COND(78, 79, XF(SF))				\
-	COND(7a, 7b, XF(PF))				\
-	COND(76, 77, XF(CF) || XF(ZF))			\
-	COND(7c, 7d, XF(SF) != XF(OF))			\
-	COND(7e, 7f, XF(ZF) || XF(SF) != XF(OF))
-
-#define COND(op_y, op_n, expr)				\
-	case 0x ## op_y: DO((expr) != 0)		\
-	case 0x ## op_n: DO((expr) == 0)
-
-#define XF(xf)	(!!(flags & X86_EFLAGS_ ## xf))
-
->>>>>>> 82b89778
 static bool is_cond_jmp_opcode(u8 opcode)
 {
 	switch (opcode) {
@@ -757,10 +584,6 @@
 	unsigned long offs = (long)auprobe->branch.offs;
 
 	if (branch_is_call(auprobe)) {
-<<<<<<< HEAD
-		unsigned long new_sp = regs->sp - sizeof_long();
-=======
->>>>>>> 82b89778
 		/*
 		 * If it fails we execute this (mangled, see the comment in
 		 * branch_clear_offset) insn out-of-line. In the likely case
@@ -770,14 +593,8 @@
 		 *
 		 * But there is corner case, see the comment in ->post_xol().
 		 */
-<<<<<<< HEAD
-		if (copy_to_user((void __user *)new_sp, &new_ip, sizeof_long()))
-			return false;
-		regs->sp = new_sp;
-=======
 		if (push_ret_address(regs, new_ip))
 			return false;
->>>>>>> 82b89778
 	} else if (!check_jmp_cond(auprobe, regs)) {
 		offs = 0;
 	}
@@ -797,7 +614,6 @@
 	 */
 	regs->sp += sizeof_long();
 	return -ERESTART;
-<<<<<<< HEAD
 }
 
 static void branch_clear_offset(struct arch_uprobe *auprobe, struct insn *insn)
@@ -829,47 +645,8 @@
 static int branch_setup_xol_ops(struct arch_uprobe *auprobe, struct insn *insn)
 {
 	u8 opc1 = OPCODE1(insn);
-
-	/* has the side-effect of processing the entire instruction */
-	insn_get_length(insn);
-	if (WARN_ON_ONCE(!insn_complete(insn)))
-		return -ENOEXEC;
-
-=======
-}
-
-static void branch_clear_offset(struct arch_uprobe *auprobe, struct insn *insn)
-{
-	/*
-	 * Turn this insn into "call 1f; 1:", this is what we will execute
-	 * out-of-line if ->emulate() fails. We only need this to generate
-	 * a trap, so that the probed task receives the correct signal with
-	 * the properly filled siginfo.
-	 *
-	 * But see the comment in ->post_xol(), in the unlikely case it can
-	 * succeed. So we need to ensure that the new ->ip can not fall into
-	 * the non-canonical area and trigger #GP.
-	 *
-	 * We could turn it into (say) "pushf", but then we would need to
-	 * divorce ->insn[] and ->ixol[]. We need to preserve the 1st byte
-	 * of ->insn[] for set_orig_insn().
-	 */
-	memset(auprobe->insn + insn_offset_immediate(insn),
-		0, insn->immediate.nbytes);
-}
-
-static struct uprobe_xol_ops branch_xol_ops = {
-	.emulate  = branch_emulate_op,
-	.post_xol = branch_post_xol_op,
-};
-
-/* Returns -ENOSYS if branch_xol_ops doesn't handle this insn */
-static int branch_setup_xol_ops(struct arch_uprobe *auprobe, struct insn *insn)
-{
-	u8 opc1 = OPCODE1(insn);
 	int i;
 
->>>>>>> 82b89778
 	switch (opc1) {
 	case 0xeb:	/* jmp 8 */
 	case 0xe9:	/* jmp 32 */
@@ -891,8 +668,6 @@
 	default:
 		if (!is_cond_jmp_opcode(opc1))
 			return -ENOSYS;
-<<<<<<< HEAD
-=======
 	}
 
 	/*
@@ -903,7 +678,6 @@
 	for (i = 0; i < insn->prefixes.nbytes; i++) {
 		if (insn->prefixes.bytes[i] == 0x66)
 			return -ENOTSUPP;
->>>>>>> 82b89778
 	}
 
 	auprobe->branch.opc1 = opc1;
@@ -922,74 +696,6 @@
  * Return 0 on success or a -ve number on error.
  */
 int arch_uprobe_analyze_insn(struct arch_uprobe *auprobe, struct mm_struct *mm, unsigned long addr)
-<<<<<<< HEAD
-{
-	struct insn insn;
-	bool fix_ip = true, fix_call = false;
-	int ret;
-
-	ret = validate_insn_bits(auprobe, mm, &insn);
-	if (ret)
-		return ret;
-
-	ret = branch_setup_xol_ops(auprobe, &insn);
-	if (ret != -ENOSYS)
-		return ret;
-
-	/*
-	 * Figure out which fixups arch_uprobe_post_xol() will need to perform,
-	 * and annotate arch_uprobe->fixups accordingly. To start with, ->fixups
-	 * is either zero or it reflects rip-related fixups.
-	 */
-	switch (OPCODE1(&insn)) {
-	case 0x9d:		/* popf */
-		auprobe->fixups |= UPROBE_FIX_SETF;
-		break;
-	case 0xc3:		/* ret or lret -- ip is correct */
-	case 0xcb:
-	case 0xc2:
-	case 0xca:
-		fix_ip = false;
-		break;
-	case 0x9a:		/* call absolute - Fix return addr, not ip */
-		fix_call = true;
-		fix_ip = false;
-		break;
-	case 0xea:		/* jmp absolute -- ip is correct */
-		fix_ip = false;
-		break;
-	case 0xff:
-		insn_get_modrm(&insn);
-		switch (MODRM_REG(&insn)) {
-		case 2: case 3:			/* call or lcall, indirect */
-			fix_call = true;
-		case 4: case 5:			/* jmp or ljmp, indirect */
-			fix_ip = false;
-		}
-		/* fall through */
-	default:
-		handle_riprel_insn(auprobe, &insn);
-	}
-
-	if (fix_ip)
-		auprobe->fixups |= UPROBE_FIX_IP;
-	if (fix_call)
-		auprobe->fixups |= UPROBE_FIX_CALL;
-
-	auprobe->ops = &default_xol_ops;
-	return 0;
-}
-
-/*
- * arch_uprobe_pre_xol - prepare to execute out of line.
- * @auprobe: the probepoint information.
- * @regs: reflects the saved user state of current task.
- */
-int arch_uprobe_pre_xol(struct arch_uprobe *auprobe, struct pt_regs *regs)
-{
-	struct uprobe_task *utask = current->utask;
-
-=======
 {
 	struct insn insn;
 	u8 fix_ip_or_call = UPROBE_FIX_IP;
@@ -1057,7 +763,6 @@
 			return err;
 	}
 
->>>>>>> 82b89778
 	regs->ip = utask->xol_vaddr;
 	utask->autask.saved_trap_nr = current->thread.trap_nr;
 	current->thread.trap_nr = UPROBE_TRAP_NR;
@@ -1067,11 +772,6 @@
 	if (test_tsk_thread_flag(current, TIF_BLOCKSTEP))
 		set_task_blockstep(current, false);
 
-<<<<<<< HEAD
-	if (auprobe->ops->pre_xol)
-		return auprobe->ops->pre_xol(auprobe, regs);
-=======
->>>>>>> 82b89778
 	return 0;
 }
 
@@ -1103,26 +803,6 @@
 int arch_uprobe_post_xol(struct arch_uprobe *auprobe, struct pt_regs *regs)
 {
 	struct uprobe_task *utask = current->utask;
-<<<<<<< HEAD
-
-	WARN_ON_ONCE(current->thread.trap_nr != UPROBE_TRAP_NR);
-
-	if (auprobe->ops->post_xol) {
-		int err = auprobe->ops->post_xol(auprobe, regs);
-		if (err) {
-			arch_uprobe_abort_xol(auprobe, regs);
-			/*
-			 * Restart the probed insn. ->post_xol() must ensure
-			 * this is really possible if it returns -ERESTART.
-			 */
-			if (err == -ERESTART)
-				return 0;
-			return err;
-		}
-	}
-
-	current->thread.trap_nr = utask->autask.saved_trap_nr;
-=======
 	bool send_sigtrap = utask->autask.saved_tf;
 	int err = 0;
 
@@ -1143,7 +823,6 @@
 			send_sigtrap = false;
 		}
 	}
->>>>>>> 82b89778
 	/*
 	 * arch_uprobe_pre_xol() doesn't save the state of TIF_BLOCKSTEP
 	 * so we can get an extra SIGTRAP if we do not clear TF. We need
@@ -1155,11 +834,7 @@
 	if (!utask->autask.saved_tf)
 		regs->flags &= ~X86_EFLAGS_TF;
 
-<<<<<<< HEAD
-	return 0;
-=======
 	return err;
->>>>>>> 82b89778
 }
 
 /* callback routine for handling exceptions. */
@@ -1193,14 +868,8 @@
 
 /*
  * This function gets called when XOL instruction either gets trapped or
-<<<<<<< HEAD
- * the thread has a fatal signal, or if arch_uprobe_post_xol() failed.
- * Reset the instruction pointer to its probed address for the potential
- * restart or for post mortem analysis.
-=======
  * the thread has a fatal signal. Reset the instruction pointer to its
  * probed address for the potential restart or for post mortem analysis.
->>>>>>> 82b89778
  */
 void arch_uprobe_abort_xol(struct arch_uprobe *auprobe, struct pt_regs *regs)
 {
