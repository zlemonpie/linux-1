/*
 *	linux/kernel/softirq.c
 *
 *	Copyright (C) 1992 Linus Torvalds
 *
 *	Distribute under GPLv2.
 *
 *	Rewritten. Old one was good in 2.2, but in 2.3 it was immoral. --ANK (990903)
 */

#define pr_fmt(fmt) KBUILD_MODNAME ": " fmt

#include <linux/export.h>
#include <linux/kernel_stat.h>
#include <linux/interrupt.h>
#include <linux/init.h>
#include <linux/mm.h>
#include <linux/notifier.h>
#include <linux/percpu.h>
#include <linux/cpu.h>
#include <linux/freezer.h>
#include <linux/kthread.h>
#include <linux/rcupdate.h>
#include <linux/delay.h>
#include <linux/ftrace.h>
#include <linux/smp.h>
#include <linux/smpboot.h>
#include <linux/tick.h>
#include <linux/locallock.h>
#include <linux/irq.h>
#include <linux/sched/types.h>

#define CREATE_TRACE_POINTS
#include <trace/events/irq.h>

/*
   - No shared variables, all the data are CPU local.
   - If a softirq needs serialization, let it serialize itself
     by its own spinlocks.
   - Even if softirq is serialized, only local cpu is marked for
     execution. Hence, we get something sort of weak cpu binding.
     Though it is still not clear, will it result in better locality
     or will not.

   Examples:
   - NET RX softirq. It is multithreaded and does not require
     any global serialization.
   - NET TX softirq. It kicks software netdevice queues, hence
     it is logically serialized per device, but this serialization
     is invisible to common code.
   - Tasklets: serialized wrt itself.
 */

#ifndef __ARCH_IRQ_STAT
irq_cpustat_t irq_stat[NR_CPUS] ____cacheline_aligned;
EXPORT_SYMBOL(irq_stat);
#endif

static struct softirq_action softirq_vec[NR_SOFTIRQS] __cacheline_aligned_in_smp;

DEFINE_PER_CPU(struct task_struct *, ksoftirqd);
#ifdef CONFIG_PREEMPT_RT_FULL
#define TIMER_SOFTIRQS ((1 << TIMER_SOFTIRQ) | (1 << HRTIMER_SOFTIRQ))
DEFINE_PER_CPU(struct task_struct *, ktimer_softirqd);
#endif

const char * const softirq_to_name[NR_SOFTIRQS] = {
	"HI", "TIMER", "NET_TX", "NET_RX", "BLOCK", "IRQ_POLL",
	"TASKLET", "SCHED", "HRTIMER", "RCU"
};

#ifdef CONFIG_NO_HZ_COMMON
# ifdef CONFIG_PREEMPT_RT_FULL

struct softirq_runner {
	struct task_struct *runner[NR_SOFTIRQS];
};

static DEFINE_PER_CPU(struct softirq_runner, softirq_runners);

static inline void softirq_set_runner(unsigned int sirq)
{
	struct softirq_runner *sr = this_cpu_ptr(&softirq_runners);

	sr->runner[sirq] = current;
}

static inline void softirq_clr_runner(unsigned int sirq)
{
	struct softirq_runner *sr = this_cpu_ptr(&softirq_runners);

	sr->runner[sirq] = NULL;
}

/*
 * On preempt-rt a softirq running context might be blocked on a
 * lock. There might be no other runnable task on this CPU because the
 * lock owner runs on some other CPU. So we have to go into idle with
 * the pending bit set. Therefor we need to check this otherwise we
 * warn about false positives which confuses users and defeats the
 * whole purpose of this test.
 *
 * This code is called with interrupts disabled.
 */
void softirq_check_pending_idle(void)
{
	static int rate_limit;
	struct softirq_runner *sr = this_cpu_ptr(&softirq_runners);
	u32 warnpending;
	int i;

	if (rate_limit >= 10)
		return;

	warnpending = local_softirq_pending() & SOFTIRQ_STOP_IDLE_MASK;
	for (i = 0; i < NR_SOFTIRQS; i++) {
		struct task_struct *tsk = sr->runner[i];

		/*
		 * The wakeup code in rtmutex.c wakes up the task
		 * _before_ it sets pi_blocked_on to NULL under
		 * tsk->pi_lock. So we need to check for both: state
		 * and pi_blocked_on.
		 */
		if (tsk) {
			raw_spin_lock(&tsk->pi_lock);
			if (tsk->pi_blocked_on || tsk->state == TASK_RUNNING) {
				/* Clear all bits pending in that task */
				warnpending &= ~(tsk->softirqs_raised);
				warnpending &= ~(1 << i);
			}
			raw_spin_unlock(&tsk->pi_lock);
		}
	}

	if (warnpending) {
		printk(KERN_ERR "NOHZ: local_softirq_pending %02x\n",
		       warnpending);
		rate_limit++;
	}
}
# else
/*
 * On !PREEMPT_RT we just printk rate limited:
 */
void softirq_check_pending_idle(void)
{
	static int rate_limit;

<<<<<<< HEAD
	if (rate_limit < 10 &&
=======
	if (rate_limit < 10 && !in_softirq() &&
>>>>>>> 42699cec
			(local_softirq_pending() & SOFTIRQ_STOP_IDLE_MASK)) {
		printk(KERN_ERR "NOHZ: local_softirq_pending %02x\n",
		       local_softirq_pending());
		rate_limit++;
	}
}
# endif

#else /* !CONFIG_NO_HZ_COMMON */
static inline void softirq_set_runner(unsigned int sirq) { }
static inline void softirq_clr_runner(unsigned int sirq) { }
#endif

/*
 * we cannot loop indefinitely here to avoid userspace starvation,
 * but we also don't want to introduce a worst case 1/HZ latency
 * to the pending events, so lets the scheduler to balance
 * the softirq load for us.
 */
static void wakeup_softirqd(void)
{
	/* Interrupts are disabled: no need to stop preemption */
	struct task_struct *tsk = __this_cpu_read(ksoftirqd);

	if (tsk && tsk->state != TASK_RUNNING)
		wake_up_process(tsk);
}

#ifdef CONFIG_PREEMPT_RT_FULL
static void wakeup_timer_softirqd(void)
<<<<<<< HEAD
=======
{
	/* Interrupts are disabled: no need to stop preemption */
	struct task_struct *tsk = __this_cpu_read(ktimer_softirqd);

	if (tsk && tsk->state != TASK_RUNNING)
		wake_up_process(tsk);
}
#endif

static void handle_softirq(unsigned int vec_nr)
{
	struct softirq_action *h = softirq_vec + vec_nr;
	int prev_count;

	prev_count = preempt_count();

	kstat_incr_softirqs_this_cpu(vec_nr);

	trace_softirq_entry(vec_nr);
	h->action(h);
	trace_softirq_exit(vec_nr);
	if (unlikely(prev_count != preempt_count())) {
		pr_err("huh, entered softirq %u %s %p with preempt_count %08x, exited with %08x?\n",
		       vec_nr, softirq_to_name[vec_nr], h->action,
		       prev_count, preempt_count());
		preempt_count_set(prev_count);
	}
}

#ifndef CONFIG_PREEMPT_RT_FULL
/*
 * If ksoftirqd is scheduled, we do not want to process pending softirqs
 * right now. Let ksoftirqd handle this at its own rate, to get fairness,
 * unless we're doing some of the synchronous softirqs.
 */
#define SOFTIRQ_NOW_MASK ((1 << HI_SOFTIRQ) | (1 << TASKLET_SOFTIRQ))
static bool ksoftirqd_running(unsigned long pending)
>>>>>>> 42699cec
{
	/* Interrupts are disabled: no need to stop preemption */
	struct task_struct *tsk = __this_cpu_read(ktimer_softirqd);

	if (tsk && tsk->state != TASK_RUNNING)
		wake_up_process(tsk);
}
#endif

static void handle_softirq(unsigned int vec_nr)
{
	struct softirq_action *h = softirq_vec + vec_nr;
	int prev_count;

	prev_count = preempt_count();

	kstat_incr_softirqs_this_cpu(vec_nr);

	trace_softirq_entry(vec_nr);
	h->action(h);
	trace_softirq_exit(vec_nr);
	if (unlikely(prev_count != preempt_count())) {
		pr_err("huh, entered softirq %u %s %p with preempt_count %08x, exited with %08x?\n",
		       vec_nr, softirq_to_name[vec_nr], h->action,
		       prev_count, preempt_count());
		preempt_count_set(prev_count);
	}
}

#ifndef CONFIG_PREEMPT_RT_FULL
static void run_ksoftirqd(unsigned int cpu)
{
	local_irq_disable();
	if (local_softirq_pending()) {
		/*
		 * We can safely run softirq on inline stack, as we are not deep
		 * in the task stack here.
		 */
		__do_softirq();
		local_irq_enable();
		cond_resched_rcu_qs();
		return;
	}
	local_irq_enable();
}

static inline int ksoftirqd_softirq_pending(void)
{
	return local_softirq_pending();
}

static void handle_pending_softirqs(u32 pending)
{
	struct softirq_action *h = softirq_vec;
	int softirq_bit;

	local_irq_enable();

	h = softirq_vec;

	while ((softirq_bit = ffs(pending))) {
		unsigned int vec_nr;

		h += softirq_bit - 1;
		vec_nr = h - softirq_vec;
		handle_softirq(vec_nr);

		h++;
		pending >>= softirq_bit;
	}

	rcu_bh_qs();
	local_irq_disable();
}

static void run_ksoftirqd(unsigned int cpu)
{
	local_irq_disable();
	if (ksoftirqd_softirq_pending()) {
		__do_softirq();
		local_irq_enable();
		cond_resched_rcu_qs();
		return;
	}
	local_irq_enable();
}

/*
 * preempt_count and SOFTIRQ_OFFSET usage:
 * - preempt_count is changed by SOFTIRQ_OFFSET on entering or leaving
 *   softirq processing.
 * - preempt_count is changed by SOFTIRQ_DISABLE_OFFSET (= 2 * SOFTIRQ_OFFSET)
 *   on local_bh_disable or local_bh_enable.
 * This lets us distinguish between whether we are currently processing
 * softirq and whether we just have bh disabled.
 */

/*
 * This one is for softirq.c-internal use,
 * where hardirqs are disabled legitimately:
 */
#ifdef CONFIG_TRACE_IRQFLAGS
void __local_bh_disable_ip(unsigned long ip, unsigned int cnt)
{
	unsigned long flags;

	WARN_ON_ONCE(in_irq());

	raw_local_irq_save(flags);
	/*
	 * The preempt tracer hooks into preempt_count_add and will break
	 * lockdep because it calls back into lockdep after SOFTIRQ_OFFSET
	 * is set and before current->softirq_enabled is cleared.
	 * We must manually increment preempt_count here and manually
	 * call the trace_preempt_off later.
	 */
	__preempt_count_add(cnt);
	/*
	 * Were softirqs turned off above:
	 */
	if (softirq_count() == (cnt & SOFTIRQ_MASK))
		trace_softirqs_off(ip);
	raw_local_irq_restore(flags);

	if (preempt_count() == cnt) {
#ifdef CONFIG_DEBUG_PREEMPT
		current->preempt_disable_ip = get_lock_parent_ip();
#endif
		trace_preempt_off(CALLER_ADDR0, get_lock_parent_ip());
	}
}
EXPORT_SYMBOL(__local_bh_disable_ip);
#endif /* CONFIG_TRACE_IRQFLAGS */

static void __local_bh_enable(unsigned int cnt)
{
	WARN_ON_ONCE(!irqs_disabled());

	if (softirq_count() == (cnt & SOFTIRQ_MASK))
		trace_softirqs_on(_RET_IP_);
	preempt_count_sub(cnt);
}

/*
 * Special-case - softirqs can safely be enabled in
 * cond_resched_softirq(), or by __do_softirq(),
 * without processing still-pending softirqs:
 */
void _local_bh_enable(void)
{
	WARN_ON_ONCE(in_irq());
	__local_bh_enable(SOFTIRQ_DISABLE_OFFSET);
}
EXPORT_SYMBOL(_local_bh_enable);

void __local_bh_enable_ip(unsigned long ip, unsigned int cnt)
{
	WARN_ON_ONCE(in_irq() || irqs_disabled());
#ifdef CONFIG_TRACE_IRQFLAGS
	local_irq_disable();
#endif
	/*
	 * Are softirqs going to be turned on now:
	 */
	if (softirq_count() == SOFTIRQ_DISABLE_OFFSET)
		trace_softirqs_on(ip);
	/*
	 * Keep preemption disabled until we are done with
	 * softirq processing:
	 */
	preempt_count_sub(cnt - 1);

	if (unlikely(!in_interrupt() && local_softirq_pending())) {
		/*
		 * Run softirq if any pending. And do it in its own stack
		 * as we may be calling this deep in a task call stack already.
		 */
		do_softirq();
	}

	preempt_count_dec();
#ifdef CONFIG_TRACE_IRQFLAGS
	local_irq_enable();
#endif
	preempt_check_resched();
}
EXPORT_SYMBOL(__local_bh_enable_ip);

/*
 * We restart softirq processing for at most MAX_SOFTIRQ_RESTART times,
 * but break the loop if need_resched() is set or after 2 ms.
 * The MAX_SOFTIRQ_TIME provides a nice upper bound in most cases, but in
 * certain cases, such as stop_machine(), jiffies may cease to
 * increment and so we need the MAX_SOFTIRQ_RESTART limit as
 * well to make sure we eventually return from this method.
 *
 * These limits have been established via experimentation.
 * The two things to balance is latency against fairness -
 * we want to handle softirqs as soon as possible, but they
 * should not be able to lock up the box.
 */
#define MAX_SOFTIRQ_TIME  msecs_to_jiffies(2)
#define MAX_SOFTIRQ_RESTART 10

#ifdef CONFIG_TRACE_IRQFLAGS
/*
 * When we run softirqs from irq_exit() and thus on the hardirq stack we need
 * to keep the lockdep irq context tracking as tight as possible in order to
 * not miss-qualify lock contexts and miss possible deadlocks.
 */

static inline bool lockdep_softirq_start(void)
{
	bool in_hardirq = false;

	if (trace_hardirq_context(current)) {
		in_hardirq = true;
		trace_hardirq_exit();
	}

	lockdep_softirq_enter();

	return in_hardirq;
}

static inline void lockdep_softirq_end(bool in_hardirq)
{
	lockdep_softirq_exit();

	if (in_hardirq)
		trace_hardirq_enter();
}
#else
static inline bool lockdep_softirq_start(void) { return false; }
static inline void lockdep_softirq_end(bool in_hardirq) { }
#endif

asmlinkage __visible void __softirq_entry __do_softirq(void)
{
	unsigned long end = jiffies + MAX_SOFTIRQ_TIME;
	unsigned long old_flags = current->flags;
	int max_restart = MAX_SOFTIRQ_RESTART;
	bool in_hardirq;
	__u32 pending;

	/*
	 * Mask out PF_MEMALLOC s current task context is borrowed for the
	 * softirq. A softirq handled such as network RX might set PF_MEMALLOC
	 * again if the socket is related to swap
	 */
	current->flags &= ~PF_MEMALLOC;

	pending = local_softirq_pending();
	account_irq_enter_time(current);

	__local_bh_disable_ip(_RET_IP_, SOFTIRQ_OFFSET);
	in_hardirq = lockdep_softirq_start();

restart:
	/* Reset the pending bitmask before enabling irqs */
	set_softirq_pending(0);

	handle_pending_softirqs(pending);

	pending = local_softirq_pending();
	if (pending) {
		if (time_before(jiffies, end) && !need_resched() &&
		    --max_restart)
			goto restart;

		wakeup_softirqd();
	}

	lockdep_softirq_end(in_hardirq);
	account_irq_exit_time(current);
	__local_bh_enable(SOFTIRQ_OFFSET);
	WARN_ON_ONCE(in_interrupt());
	current_restore_flags(old_flags, PF_MEMALLOC);
}

asmlinkage __visible void do_softirq(void)
{
	__u32 pending;
	unsigned long flags;

	if (in_interrupt())
		return;

	local_irq_save(flags);

	pending = local_softirq_pending();

	if (pending && !ksoftirqd_running(pending))
		do_softirq_own_stack();

	local_irq_restore(flags);
}

/*
 * This function must run with irqs disabled!
 */
void raise_softirq_irqoff(unsigned int nr)
{
	__raise_softirq_irqoff(nr);

	/*
	 * If we're in an interrupt or softirq, we're done
	 * (this also catches softirq-disabled code). We will
	 * actually run the softirq once we return from
	 * the irq or softirq.
	 *
	 * Otherwise we wake up ksoftirqd to make sure we
	 * schedule the softirq soon.
	 */
	if (!in_interrupt())
		wakeup_softirqd();
}

void __raise_softirq_irqoff(unsigned int nr)
{
	trace_softirq_raise(nr);
	or_softirq_pending(1UL << nr);
}

static inline void local_bh_disable_nort(void) { local_bh_disable(); }
static inline void _local_bh_enable_nort(void) { _local_bh_enable(); }
static void ksoftirqd_set_sched_params(unsigned int cpu) { }

#else /* !PREEMPT_RT_FULL */

/*
 * On RT we serialize softirq execution with a cpu local lock per softirq
 */
static DEFINE_PER_CPU(struct local_irq_lock [NR_SOFTIRQS], local_softirq_locks);

void __init softirq_early_init(void)
{
	int i;

	for (i = 0; i < NR_SOFTIRQS; i++)
		local_irq_lock_init(local_softirq_locks[i]);
}

static void lock_softirq(int which)
{
	local_lock(local_softirq_locks[which]);
}

static void unlock_softirq(int which)
{
	local_unlock(local_softirq_locks[which]);
}

static void do_single_softirq(int which)
{
	unsigned long old_flags = current->flags;

	current->flags &= ~PF_MEMALLOC;
	vtime_account_irq_enter(current);
	current->flags |= PF_IN_SOFTIRQ;
	lockdep_softirq_enter();
	local_irq_enable();
	handle_softirq(which);
	local_irq_disable();
	lockdep_softirq_exit();
	current->flags &= ~PF_IN_SOFTIRQ;
	vtime_account_irq_enter(current);
	current_restore_flags(old_flags, PF_MEMALLOC);
}

/*
 * Called with interrupts disabled. Process softirqs which were raised
 * in current context (or on behalf of ksoftirqd).
 */
static void do_current_softirqs(void)
{
	while (current->softirqs_raised) {
		int i = __ffs(current->softirqs_raised);
		unsigned int pending, mask = (1U << i);

		current->softirqs_raised &= ~mask;
		local_irq_enable();

		/*
		 * If the lock is contended, we boost the owner to
		 * process the softirq or leave the critical section
		 * now.
		 */
		lock_softirq(i);
		local_irq_disable();
		softirq_set_runner(i);
		/*
		 * Check with the local_softirq_pending() bits,
		 * whether we need to process this still or if someone
		 * else took care of it.
		 */
		pending = local_softirq_pending();
		if (pending & mask) {
			set_softirq_pending(pending & ~mask);
			do_single_softirq(i);
		}
		softirq_clr_runner(i);
		WARN_ON(current->softirq_nestcnt != 1);
		local_irq_enable();
		unlock_softirq(i);
		local_irq_disable();
	}
}

void __local_bh_disable(void)
{
	if (++current->softirq_nestcnt == 1)
		migrate_disable();
}
EXPORT_SYMBOL(__local_bh_disable);

void __local_bh_enable(void)
{
	if (WARN_ON(current->softirq_nestcnt == 0))
		return;

	local_irq_disable();
	if (current->softirq_nestcnt == 1 && current->softirqs_raised)
		do_current_softirqs();
	local_irq_enable();

	if (--current->softirq_nestcnt == 0)
		migrate_enable();
}
EXPORT_SYMBOL(__local_bh_enable);

void _local_bh_enable(void)
{
	if (WARN_ON(current->softirq_nestcnt == 0))
		return;
	if (--current->softirq_nestcnt == 0)
		migrate_enable();
}
EXPORT_SYMBOL(_local_bh_enable);

int in_serving_softirq(void)
{
	return current->flags & PF_IN_SOFTIRQ;
}
EXPORT_SYMBOL(in_serving_softirq);

/* Called with preemption disabled */
static void run_ksoftirqd(unsigned int cpu)
{
	local_irq_disable();
	current->softirq_nestcnt++;

	do_current_softirqs();
	current->softirq_nestcnt--;
	local_irq_enable();
	cond_resched_rcu_qs();
}

/*
 * Called from netif_rx_ni(). Preemption enabled, but migration
 * disabled. So the cpu can't go away under us.
 */
void thread_do_softirq(void)
{
	if (!in_serving_softirq() && current->softirqs_raised) {
		current->softirq_nestcnt++;
		do_current_softirqs();
		current->softirq_nestcnt--;
	}
}

static void do_raise_softirq_irqoff(unsigned int nr)
{
	unsigned int mask;

	mask = 1UL << nr;

	trace_softirq_raise(nr);
	or_softirq_pending(mask);

	/*
	 * If we are not in a hard interrupt and inside a bh disabled
	 * region, we simply raise the flag on current. local_bh_enable()
	 * will make sure that the softirq is executed. Otherwise we
	 * delegate it to ksoftirqd.
	 */
	if (!in_irq() && current->softirq_nestcnt)
		current->softirqs_raised |= mask;
	else if (!__this_cpu_read(ksoftirqd) || !__this_cpu_read(ktimer_softirqd))
		return;

	if (mask & TIMER_SOFTIRQS)
		__this_cpu_read(ktimer_softirqd)->softirqs_raised |= mask;
	else
		__this_cpu_read(ksoftirqd)->softirqs_raised |= mask;
}

static void wakeup_proper_softirq(unsigned int nr)
{
	if ((1UL << nr) & TIMER_SOFTIRQS)
		wakeup_timer_softirqd();
	else
		wakeup_softirqd();
}

void __raise_softirq_irqoff(unsigned int nr)
{
	do_raise_softirq_irqoff(nr);
	if (!in_irq() && !current->softirq_nestcnt)
		wakeup_proper_softirq(nr);
}

/*
 * Same as __raise_softirq_irqoff() but will process them in ksoftirqd
 */
void __raise_softirq_irqoff_ksoft(unsigned int nr)
{
	unsigned int mask;

	if (WARN_ON_ONCE(!__this_cpu_read(ksoftirqd) ||
			 !__this_cpu_read(ktimer_softirqd)))
		return;
	mask = 1UL << nr;

	trace_softirq_raise(nr);
	or_softirq_pending(mask);
	if (mask & TIMER_SOFTIRQS)
		__this_cpu_read(ktimer_softirqd)->softirqs_raised |= mask;
	else
		__this_cpu_read(ksoftirqd)->softirqs_raised |= mask;
	wakeup_proper_softirq(nr);
}

/*
 * This function must run with irqs disabled!
 */
void raise_softirq_irqoff(unsigned int nr)
{
	do_raise_softirq_irqoff(nr);

	/*
	 * If we're in an hard interrupt we let irq return code deal
	 * with the wakeup of ksoftirqd.
	 */
	if (in_irq())
		return;
	/*
	 * If we are in thread context but outside of a bh disabled
	 * region, we need to wake ksoftirqd as well.
	 *
	 * CHECKME: Some of the places which do that could be wrapped
	 * into local_bh_disable/enable pairs. Though it's unclear
	 * whether this is worth the effort. To find those places just
	 * raise a WARN() if the condition is met.
	 */
	if (!current->softirq_nestcnt)
		wakeup_proper_softirq(nr);
}

<<<<<<< HEAD
=======
static inline int ksoftirqd_softirq_pending(void)
{
	return current->softirqs_raised;
}

>>>>>>> 42699cec
static inline void local_bh_disable_nort(void) { }
static inline void _local_bh_enable_nort(void) { }

static inline void ksoftirqd_set_sched_params(unsigned int cpu)
{
	/* Take over all but timer pending softirqs when starting */
	local_irq_disable();
	current->softirqs_raised = local_softirq_pending() & ~TIMER_SOFTIRQS;
	local_irq_enable();
}

static inline void ktimer_softirqd_set_sched_params(unsigned int cpu)
{
	struct sched_param param = { .sched_priority = 1 };

	sched_setscheduler(current, SCHED_FIFO, &param);

	/* Take over timer pending softirqs when starting */
	local_irq_disable();
	current->softirqs_raised = local_softirq_pending() & TIMER_SOFTIRQS;
	local_irq_enable();
}

static inline void ktimer_softirqd_clr_sched_params(unsigned int cpu,
						    bool online)
{
	struct sched_param param = { .sched_priority = 0 };

	sched_setscheduler(current, SCHED_NORMAL, &param);
}

static int ktimer_softirqd_should_run(unsigned int cpu)
{
	return current->softirqs_raised;
}

#endif /* PREEMPT_RT_FULL */
/*
 * Enter an interrupt context.
 */
void irq_enter(void)
{
	rcu_irq_enter();
	if (is_idle_task(current) && !in_interrupt()) {
		/*
		 * Prevent raise_softirq from needlessly waking up ksoftirqd
		 * here, as softirq will be serviced on return from interrupt.
		 */
		local_bh_disable_nort();
		tick_irq_enter();
		_local_bh_enable_nort();
	}

	__irq_enter();
}

static inline void invoke_softirq(void)
{
#ifndef CONFIG_PREEMPT_RT_FULL
<<<<<<< HEAD
=======
	if (ksoftirqd_running(local_softirq_pending()))
		return;

>>>>>>> 42699cec
	if (!force_irqthreads) {
#ifdef CONFIG_HAVE_IRQ_EXIT_ON_IRQ_STACK
		/*
		 * We can safely execute softirq on the current stack if
		 * it is the irq stack, because it should be near empty
		 * at this stage.
		 */
		__do_softirq();
#else
		/*
		 * Otherwise, irq_exit() is called on the task stack that can
		 * be potentially deep already. So call softirq in its own stack
		 * to prevent from any overrun.
		 */
		do_softirq_own_stack();
#endif
	} else {
		wakeup_softirqd();
	}
#else /* PREEMPT_RT_FULL */
	unsigned long flags;

	local_irq_save(flags);
	if (__this_cpu_read(ksoftirqd) &&
			__this_cpu_read(ksoftirqd)->softirqs_raised)
		wakeup_softirqd();
	if (__this_cpu_read(ktimer_softirqd) &&
			__this_cpu_read(ktimer_softirqd)->softirqs_raised)
		wakeup_timer_softirqd();
	local_irq_restore(flags);
#endif
}

static inline void tick_irq_exit(void)
{
#ifdef CONFIG_NO_HZ_COMMON
	int cpu = smp_processor_id();

	/* Make sure that timer wheel updates are propagated */
<<<<<<< HEAD
#ifdef CONFIG_PREEMPT_RT_BASE
	if ((idle_cpu(cpu) || tick_nohz_full_cpu(cpu)) &&
	    !need_resched() && !local_softirq_pending())
#else
	if ((idle_cpu(cpu) && !need_resched()) || tick_nohz_full_cpu(cpu))
#endif
	{
		if (!in_interrupt())
=======
	if ((idle_cpu(cpu) || tick_nohz_full_cpu(cpu)) &&
	    !need_resched() && !local_softirq_pending()) {
		if (!in_irq())
>>>>>>> 42699cec
			tick_nohz_irq_exit();
	}
#endif
}

/*
 * Exit an interrupt context. Process softirqs if needed and possible:
 */
void irq_exit(void)
{
#ifndef __ARCH_IRQ_EXIT_IRQS_DISABLED
	local_irq_disable();
#else
	WARN_ON_ONCE(!irqs_disabled());
#endif

	account_irq_exit_time(current);
	preempt_count_sub(HARDIRQ_OFFSET);
	if (!in_interrupt() && local_softirq_pending())
		invoke_softirq();

	tick_irq_exit();
	rcu_irq_exit();
	trace_hardirq_exit(); /* must be last! */
}

void raise_softirq(unsigned int nr)
{
	unsigned long flags;

	local_irq_save(flags);
	raise_softirq_irqoff(nr);
	local_irq_restore(flags);
}

void open_softirq(int nr, void (*action)(struct softirq_action *))
{
	softirq_vec[nr].action = action;
}

/*
 * Tasklets
 */
struct tasklet_head {
	struct tasklet_struct *head;
	struct tasklet_struct **tail;
};

static DEFINE_PER_CPU(struct tasklet_head, tasklet_vec);
static DEFINE_PER_CPU(struct tasklet_head, tasklet_hi_vec);

static void inline
__tasklet_common_schedule(struct tasklet_struct *t, struct tasklet_head *head, unsigned int nr)
{
	if (tasklet_trylock(t)) {
again:
		/* We may have been preempted before tasklet_trylock
		 * and __tasklet_action may have already run.
		 * So double check the sched bit while the takslet
		 * is locked before adding it to the list.
		 */
		if (test_bit(TASKLET_STATE_SCHED, &t->state)) {
			t->next = NULL;
			*head->tail = t;
			head->tail = &(t->next);
			raise_softirq_irqoff(nr);
			tasklet_unlock(t);
		} else {
			/* This is subtle. If we hit the corner case above
			 * It is possible that we get preempted right here,
			 * and another task has successfully called
			 * tasklet_schedule(), then this function, and
			 * failed on the trylock. Thus we must be sure
			 * before releasing the tasklet lock, that the
			 * SCHED_BIT is clear. Otherwise the tasklet
			 * may get its SCHED_BIT set, but not added to the
			 * list
			 */
			if (!tasklet_tryunlock(t))
				goto again;
		}
	}
}

void __tasklet_schedule(struct tasklet_struct *t)
{
	unsigned long flags;

	local_irq_save(flags);
	__tasklet_common_schedule(t, this_cpu_ptr(&tasklet_vec), TASKLET_SOFTIRQ);
	local_irq_restore(flags);
}
EXPORT_SYMBOL(__tasklet_schedule);

void __tasklet_hi_schedule(struct tasklet_struct *t)
{
	unsigned long flags;

	local_irq_save(flags);
	__tasklet_common_schedule(t, this_cpu_ptr(&tasklet_hi_vec), HI_SOFTIRQ);
	local_irq_restore(flags);
}
EXPORT_SYMBOL(__tasklet_hi_schedule);

void tasklet_enable(struct tasklet_struct *t)
{
	if (!atomic_dec_and_test(&t->count))
		return;
	if (test_and_clear_bit(TASKLET_STATE_PENDING, &t->state))
		tasklet_schedule(t);
}
EXPORT_SYMBOL(tasklet_enable);

static void __tasklet_action(struct softirq_action *a,
			     struct tasklet_struct *list)
{
	int loops = 1000000;

	while (list) {
		struct tasklet_struct *t = list;

		list = list->next;

		/*
		 * Should always succeed - after a tasklist got on the
		 * list (after getting the SCHED bit set from 0 to 1),
		 * nothing but the tasklet softirq it got queued to can
		 * lock it:
		 */
		if (!tasklet_trylock(t)) {
			WARN_ON(1);
			continue;
		}

		t->next = NULL;

		/*
		 * If we cannot handle the tasklet because it's disabled,
		 * mark it as pending. tasklet_enable() will later
		 * re-schedule the tasklet.
		 */
		if (unlikely(atomic_read(&t->count))) {
out_disabled:
			/* implicit unlock: */
			wmb();
			t->state = TASKLET_STATEF_PENDING;
			continue;
		}

		/*
		 * After this point on the tasklet might be rescheduled
		 * on another CPU, but it can only be added to another
		 * CPU's tasklet list if we unlock the tasklet (which we
		 * dont do yet).
		 */
		if (!test_and_clear_bit(TASKLET_STATE_SCHED, &t->state))
			WARN_ON(1);

again:
		t->func(t->data);

		/*
		 * Try to unlock the tasklet. We must use cmpxchg, because
		 * another CPU might have scheduled or disabled the tasklet.
		 * We only allow the STATE_RUN -> 0 transition here.
		 */
		while (!tasklet_tryunlock(t)) {
			/*
			 * If it got disabled meanwhile, bail out:
			 */
			if (atomic_read(&t->count))
				goto out_disabled;
			/*
			 * If it got scheduled meanwhile, re-execute
			 * the tasklet function:
			 */
			if (test_and_clear_bit(TASKLET_STATE_SCHED, &t->state))
				goto again;
			if (!--loops) {
				printk("hm, tasklet state: %08lx\n", t->state);
				WARN_ON(1);
				tasklet_unlock(t);
				break;
			}
		}
	}
}

static __latent_entropy void tasklet_action(struct softirq_action *a)
{
	struct tasklet_struct *list;

	local_irq_disable();
	list = __this_cpu_read(tasklet_vec.head);
	__this_cpu_write(tasklet_vec.head, NULL);
	__this_cpu_write(tasklet_vec.tail, this_cpu_ptr(&tasklet_vec.head));
	local_irq_enable();

	__tasklet_action(a, list);
}

static __latent_entropy void tasklet_hi_action(struct softirq_action *a)
{
	struct tasklet_struct *list;

	local_irq_disable();
	list = __this_cpu_read(tasklet_hi_vec.head);
	__this_cpu_write(tasklet_hi_vec.head, NULL);
	__this_cpu_write(tasklet_hi_vec.tail, this_cpu_ptr(&tasklet_hi_vec.head));
	local_irq_enable();

	__tasklet_action(a, list);
}

void tasklet_init(struct tasklet_struct *t,
		  void (*func)(unsigned long), unsigned long data)
{
	t->next = NULL;
	t->state = 0;
	atomic_set(&t->count, 0);
	t->func = func;
	t->data = data;
}
EXPORT_SYMBOL(tasklet_init);

void tasklet_kill(struct tasklet_struct *t)
{
	if (in_interrupt())
		pr_notice("Attempt to kill tasklet from interrupt\n");

	while (test_and_set_bit(TASKLET_STATE_SCHED, &t->state)) {
		do {
			msleep(1);
		} while (test_bit(TASKLET_STATE_SCHED, &t->state));
	}
	tasklet_unlock_wait(t);
	clear_bit(TASKLET_STATE_SCHED, &t->state);
}
EXPORT_SYMBOL(tasklet_kill);

<<<<<<< HEAD
#ifndef CONFIG_PREEMPT_RT_FULL
/*
 * tasklet_hrtimer
 */

/*
 * The trampoline is called when the hrtimer expires. It schedules a tasklet
 * to run __tasklet_hrtimer_trampoline() which in turn will call the intended
 * hrtimer callback, but from softirq context.
 */
static enum hrtimer_restart __hrtimer_tasklet_trampoline(struct hrtimer *timer)
{
	struct tasklet_hrtimer *ttimer =
		container_of(timer, struct tasklet_hrtimer, timer);

	tasklet_hi_schedule(&ttimer->tasklet);
	return HRTIMER_NORESTART;
}

/*
 * Helper function which calls the hrtimer callback from
 * tasklet/softirq context
 */
static void __tasklet_hrtimer_trampoline(unsigned long data)
{
	struct tasklet_hrtimer *ttimer = (void *)data;
	enum hrtimer_restart restart;

	restart = ttimer->function(&ttimer->timer);
	if (restart != HRTIMER_NORESTART)
		hrtimer_restart(&ttimer->timer);
}

/**
 * tasklet_hrtimer_init - Init a tasklet/hrtimer combo for softirq callbacks
 * @ttimer:	 tasklet_hrtimer which is initialized
 * @function:	 hrtimer callback function which gets called from softirq context
 * @which_clock: clock id (CLOCK_MONOTONIC/CLOCK_REALTIME)
 * @mode:	 hrtimer mode (HRTIMER_MODE_ABS/HRTIMER_MODE_REL)
 */
void tasklet_hrtimer_init(struct tasklet_hrtimer *ttimer,
			  enum hrtimer_restart (*function)(struct hrtimer *),
			  clockid_t which_clock, enum hrtimer_mode mode)
{
	hrtimer_init(&ttimer->timer, which_clock, mode);
	ttimer->timer.function = __hrtimer_tasklet_trampoline;
	tasklet_init(&ttimer->tasklet, __tasklet_hrtimer_trampoline,
		     (unsigned long)ttimer);
	ttimer->function = function;
}
EXPORT_SYMBOL_GPL(tasklet_hrtimer_init);
#endif

=======
>>>>>>> 42699cec
void __init softirq_init(void)
{
	int cpu;

	for_each_possible_cpu(cpu) {
		per_cpu(tasklet_vec, cpu).tail =
			&per_cpu(tasklet_vec, cpu).head;
		per_cpu(tasklet_hi_vec, cpu).tail =
			&per_cpu(tasklet_hi_vec, cpu).head;
	}

	open_softirq(TASKLET_SOFTIRQ, tasklet_action);
	open_softirq(HI_SOFTIRQ, tasklet_hi_action);
}

#if defined(CONFIG_SMP) || defined(CONFIG_PREEMPT_RT_FULL)
void tasklet_unlock_wait(struct tasklet_struct *t)
{
	while (test_bit(TASKLET_STATE_RUN, &(t)->state)) {
		/*
		 * Hack for now to avoid this busy-loop:
		 */
#ifdef CONFIG_PREEMPT_RT_FULL
		msleep(1);
#else
		barrier();
#endif
	}
}
EXPORT_SYMBOL(tasklet_unlock_wait);
#endif

static int ksoftirqd_should_run(unsigned int cpu)
{
<<<<<<< HEAD
	return local_softirq_pending();
=======
	return ksoftirqd_softirq_pending();
>>>>>>> 42699cec
}

#ifdef CONFIG_HOTPLUG_CPU
/*
 * tasklet_kill_immediate is called to remove a tasklet which can already be
 * scheduled for execution on @cpu.
 *
 * Unlike tasklet_kill, this function removes the tasklet
 * _immediately_, even if the tasklet is in TASKLET_STATE_SCHED state.
 *
 * When this function is called, @cpu must be in the CPU_DEAD state.
 */
void tasklet_kill_immediate(struct tasklet_struct *t, unsigned int cpu)
{
	struct tasklet_struct **i;

	BUG_ON(cpu_online(cpu));
	BUG_ON(test_bit(TASKLET_STATE_RUN, &t->state));

	if (!test_bit(TASKLET_STATE_SCHED, &t->state))
		return;

	/* CPU is dead, so no lock needed. */
	for (i = &per_cpu(tasklet_vec, cpu).head; *i; i = &(*i)->next) {
		if (*i == t) {
			*i = t->next;
			/* If this was the tail element, move the tail ptr */
			if (*i == NULL)
				per_cpu(tasklet_vec, cpu).tail = i;
			return;
		}
	}
	BUG();
}

static int takeover_tasklets(unsigned int cpu)
{
	/* CPU is dead, so no lock needed. */
	local_irq_disable();

	/* Find end, append list for that CPU. */
	if (&per_cpu(tasklet_vec, cpu).head != per_cpu(tasklet_vec, cpu).tail) {
		*__this_cpu_read(tasklet_vec.tail) = per_cpu(tasklet_vec, cpu).head;
		this_cpu_write(tasklet_vec.tail, per_cpu(tasklet_vec, cpu).tail);
		per_cpu(tasklet_vec, cpu).head = NULL;
		per_cpu(tasklet_vec, cpu).tail = &per_cpu(tasklet_vec, cpu).head;
	}
	raise_softirq_irqoff(TASKLET_SOFTIRQ);

	if (&per_cpu(tasklet_hi_vec, cpu).head != per_cpu(tasklet_hi_vec, cpu).tail) {
		*__this_cpu_read(tasklet_hi_vec.tail) = per_cpu(tasklet_hi_vec, cpu).head;
		__this_cpu_write(tasklet_hi_vec.tail, per_cpu(tasklet_hi_vec, cpu).tail);
		per_cpu(tasklet_hi_vec, cpu).head = NULL;
		per_cpu(tasklet_hi_vec, cpu).tail = &per_cpu(tasklet_hi_vec, cpu).head;
	}
	raise_softirq_irqoff(HI_SOFTIRQ);

	local_irq_enable();
	return 0;
}
#else
#define takeover_tasklets	NULL
#endif /* CONFIG_HOTPLUG_CPU */

static struct smp_hotplug_thread softirq_threads = {
	.store			= &ksoftirqd,
	.setup			= ksoftirqd_set_sched_params,
	.thread_should_run	= ksoftirqd_should_run,
	.thread_fn		= run_ksoftirqd,
	.thread_comm		= "ksoftirqd/%u",
};

#ifdef CONFIG_PREEMPT_RT_FULL
static struct smp_hotplug_thread softirq_timer_threads = {
	.store			= &ktimer_softirqd,
	.setup			= ktimer_softirqd_set_sched_params,
	.cleanup		= ktimer_softirqd_clr_sched_params,
	.thread_should_run	= ktimer_softirqd_should_run,
	.thread_fn		= run_ksoftirqd,
	.thread_comm		= "ktimersoftd/%u",
};
#endif

static __init int spawn_ksoftirqd(void)
{
	cpuhp_setup_state_nocalls(CPUHP_SOFTIRQ_DEAD, "softirq:dead", NULL,
				  takeover_tasklets);
	BUG_ON(smpboot_register_percpu_thread(&softirq_threads));
#ifdef CONFIG_PREEMPT_RT_FULL
	BUG_ON(smpboot_register_percpu_thread(&softirq_timer_threads));
#endif
	return 0;
}
early_initcall(spawn_ksoftirqd);

/*
 * [ These __weak aliases are kept in a separate compilation unit, so that
 *   GCC does not inline them incorrectly. ]
 */

int __init __weak early_irq_init(void)
{
	return 0;
}

int __init __weak arch_probe_nr_irqs(void)
{
	return NR_IRQS_LEGACY;
}

int __init __weak arch_early_irq_init(void)
{
	return 0;
}

unsigned int __weak arch_dynirq_lower_bound(unsigned int from)
{
	return from;
}<|MERGE_RESOLUTION|>--- conflicted
+++ resolved
@@ -147,11 +147,7 @@
 {
 	static int rate_limit;
 
-<<<<<<< HEAD
-	if (rate_limit < 10 &&
-=======
 	if (rate_limit < 10 && !in_softirq() &&
->>>>>>> 42699cec
 			(local_softirq_pending() & SOFTIRQ_STOP_IDLE_MASK)) {
 		printk(KERN_ERR "NOHZ: local_softirq_pending %02x\n",
 		       local_softirq_pending());
@@ -182,8 +178,6 @@
 
 #ifdef CONFIG_PREEMPT_RT_FULL
 static void wakeup_timer_softirqd(void)
-<<<<<<< HEAD
-=======
 {
 	/* Interrupts are disabled: no need to stop preemption */
 	struct task_struct *tsk = __this_cpu_read(ktimer_softirqd);
@@ -214,44 +208,6 @@
 }
 
 #ifndef CONFIG_PREEMPT_RT_FULL
-/*
- * If ksoftirqd is scheduled, we do not want to process pending softirqs
- * right now. Let ksoftirqd handle this at its own rate, to get fairness,
- * unless we're doing some of the synchronous softirqs.
- */
-#define SOFTIRQ_NOW_MASK ((1 << HI_SOFTIRQ) | (1 << TASKLET_SOFTIRQ))
-static bool ksoftirqd_running(unsigned long pending)
->>>>>>> 42699cec
-{
-	/* Interrupts are disabled: no need to stop preemption */
-	struct task_struct *tsk = __this_cpu_read(ktimer_softirqd);
-
-	if (tsk && tsk->state != TASK_RUNNING)
-		wake_up_process(tsk);
-}
-#endif
-
-static void handle_softirq(unsigned int vec_nr)
-{
-	struct softirq_action *h = softirq_vec + vec_nr;
-	int prev_count;
-
-	prev_count = preempt_count();
-
-	kstat_incr_softirqs_this_cpu(vec_nr);
-
-	trace_softirq_entry(vec_nr);
-	h->action(h);
-	trace_softirq_exit(vec_nr);
-	if (unlikely(prev_count != preempt_count())) {
-		pr_err("huh, entered softirq %u %s %p with preempt_count %08x, exited with %08x?\n",
-		       vec_nr, softirq_to_name[vec_nr], h->action,
-		       prev_count, preempt_count());
-		preempt_count_set(prev_count);
-	}
-}
-
-#ifndef CONFIG_PREEMPT_RT_FULL
 static void run_ksoftirqd(unsigned int cpu)
 {
 	local_irq_disable();
@@ -260,47 +216,6 @@
 		 * We can safely run softirq on inline stack, as we are not deep
 		 * in the task stack here.
 		 */
-		__do_softirq();
-		local_irq_enable();
-		cond_resched_rcu_qs();
-		return;
-	}
-	local_irq_enable();
-}
-
-static inline int ksoftirqd_softirq_pending(void)
-{
-	return local_softirq_pending();
-}
-
-static void handle_pending_softirqs(u32 pending)
-{
-	struct softirq_action *h = softirq_vec;
-	int softirq_bit;
-
-	local_irq_enable();
-
-	h = softirq_vec;
-
-	while ((softirq_bit = ffs(pending))) {
-		unsigned int vec_nr;
-
-		h += softirq_bit - 1;
-		vec_nr = h - softirq_vec;
-		handle_softirq(vec_nr);
-
-		h++;
-		pending >>= softirq_bit;
-	}
-
-	rcu_bh_qs();
-	local_irq_disable();
-}
-
-static void run_ksoftirqd(unsigned int cpu)
-{
-	local_irq_disable();
-	if (ksoftirqd_softirq_pending()) {
 		__do_softirq();
 		local_irq_enable();
 		cond_resched_rcu_qs();
@@ -464,8 +379,10 @@
 	unsigned long end = jiffies + MAX_SOFTIRQ_TIME;
 	unsigned long old_flags = current->flags;
 	int max_restart = MAX_SOFTIRQ_RESTART;
+	struct softirq_action *h;
 	bool in_hardirq;
 	__u32 pending;
+	int softirq_bit;
 
 	/*
 	 * Mask out PF_MEMALLOC s current task context is borrowed for the
@@ -484,7 +401,36 @@
 	/* Reset the pending bitmask before enabling irqs */
 	set_softirq_pending(0);
 
-	handle_pending_softirqs(pending);
+	local_irq_enable();
+
+	h = softirq_vec;
+
+	while ((softirq_bit = ffs(pending))) {
+		unsigned int vec_nr;
+		int prev_count;
+
+		h += softirq_bit - 1;
+
+		vec_nr = h - softirq_vec;
+		prev_count = preempt_count();
+
+		kstat_incr_softirqs_this_cpu(vec_nr);
+
+		trace_softirq_entry(vec_nr);
+		h->action(h);
+		trace_softirq_exit(vec_nr);
+		if (unlikely(prev_count != preempt_count())) {
+			pr_err("huh, entered softirq %u %s %p with preempt_count %08x, exited with %08x?\n",
+			       vec_nr, softirq_to_name[vec_nr], h->action,
+			       prev_count, preempt_count());
+			preempt_count_set(prev_count);
+		}
+		h++;
+		pending >>= softirq_bit;
+	}
+
+	rcu_bh_qs();
+	local_irq_disable();
 
 	pending = local_softirq_pending();
 	if (pending) {
@@ -781,14 +727,6 @@
 		wakeup_proper_softirq(nr);
 }
 
-<<<<<<< HEAD
-=======
-static inline int ksoftirqd_softirq_pending(void)
-{
-	return current->softirqs_raised;
-}
-
->>>>>>> 42699cec
 static inline void local_bh_disable_nort(void) { }
 static inline void _local_bh_enable_nort(void) { }
 
@@ -848,12 +786,6 @@
 static inline void invoke_softirq(void)
 {
 #ifndef CONFIG_PREEMPT_RT_FULL
-<<<<<<< HEAD
-=======
-	if (ksoftirqd_running(local_softirq_pending()))
-		return;
-
->>>>>>> 42699cec
 	if (!force_irqthreads) {
 #ifdef CONFIG_HAVE_IRQ_EXIT_ON_IRQ_STACK
 		/*
@@ -893,7 +825,6 @@
 	int cpu = smp_processor_id();
 
 	/* Make sure that timer wheel updates are propagated */
-<<<<<<< HEAD
 #ifdef CONFIG_PREEMPT_RT_BASE
 	if ((idle_cpu(cpu) || tick_nohz_full_cpu(cpu)) &&
 	    !need_resched() && !local_softirq_pending())
@@ -902,11 +833,6 @@
 #endif
 	{
 		if (!in_interrupt())
-=======
-	if ((idle_cpu(cpu) || tick_nohz_full_cpu(cpu)) &&
-	    !need_resched() && !local_softirq_pending()) {
-		if (!in_irq())
->>>>>>> 42699cec
 			tick_nohz_irq_exit();
 	}
 #endif
@@ -1147,7 +1073,6 @@
 }
 EXPORT_SYMBOL(tasklet_kill);
 
-<<<<<<< HEAD
 #ifndef CONFIG_PREEMPT_RT_FULL
 /*
  * tasklet_hrtimer
@@ -1201,8 +1126,6 @@
 EXPORT_SYMBOL_GPL(tasklet_hrtimer_init);
 #endif
 
-=======
->>>>>>> 42699cec
 void __init softirq_init(void)
 {
 	int cpu;
@@ -1237,11 +1160,7 @@
 
 static int ksoftirqd_should_run(unsigned int cpu)
 {
-<<<<<<< HEAD
 	return local_softirq_pending();
-=======
-	return ksoftirqd_softirq_pending();
->>>>>>> 42699cec
 }
 
 #ifdef CONFIG_HOTPLUG_CPU
